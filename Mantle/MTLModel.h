--- conflicted
+++ resolved
@@ -8,10 +8,6 @@
 
 #import <Foundation/Foundation.h>
 
-<<<<<<< HEAD
-// This protocol defines the minimal interface that classes need to implement to
-// interact with Mantle adapters.
-=======
 // Defines a property's storage behavior, which affects how it will be copied,
 // compared, and persisted.
 //
@@ -25,14 +21,13 @@
 //                                (like `NSCoding`) and equality, since it can
 //                                be expected to stick around.
 typedef enum : NSUInteger {
-	MTLPropertyStorageNone,
-	MTLPropertyStorageTransitory,
-	MTLPropertyStoragePermanent,
+    MTLPropertyStorageNone,
+    MTLPropertyStorageTransitory,
+    MTLPropertyStoragePermanent,
 } MTLPropertyStorage;
 
-// An abstract base class for model objects, using reflection to provide
-// sensible default behaviors.
->>>>>>> 1a4507e9
+// This protocol defines the minimal interface that classes need to implement to
+// interact with Mantle adapters.
 //
 // It is intended for scenarios where inheriting from MTLModel is not feasible.
 // However, clients are encouraged to subclass the MTLModel class if they can.

//
//  NSValueTransformer+MTLPredefinedTransformerAdditions.h
//  Mantle
//
//  Created by Justin Spahr-Summers on 2012-09-27.
//  Copyright (c) 2012 GitHub. All rights reserved.
//

#import <Foundation/Foundation.h>

#import "MTLTransformerErrorHandling.h"

// The name for a value transformer that converts strings into URLs and back.
extern NSString * const MTLURLValueTransformerName;

// Ensure an NSNumber is backed by __NSCFBoolean/CFBooleanRef
//
// NSJSONSerialization, and likely other serialization libraries, ordinarily
// serialize NSNumbers as numbers, and thus booleans would be serialized as
// 0/1. The exception is when the NSNumber is backed by __NSCFBoolean, which,
// though very much an implementation detail, is detected and serialized as a
// proper boolean.
extern NSString * const MTLBooleanValueTransformerName;

@interface NSValueTransformer (MTLPredefinedTransformerAdditions)

<<<<<<< HEAD
=======
// Creates a reversible transformer to convert a JSON dictionary into a MTLModel
// object, and vice-versa.
//
// modelClass - The MTLModel subclass to attempt to parse from the JSON. This
//              class must conform to <MTLJSONSerializing>. This argument must
//              not be nil.
//
// Returns a reversible transformer which uses MTLJSONAdapter for transforming
// values back and forth.
+ (NSValueTransformer<MTLTransformerErrorHandling> *)mtl_JSONDictionaryTransformerWithModelClass:(Class)modelClass;

// Creates a reversible transformer to convert an array of JSON dictionaries
// into an array of MTLModel objects, and vice-versa.
//
// modelClass - The MTLModel subclass to attempt to parse from each JSON
//              dictionary. This class must conform to <MTLJSONSerializing>.
//              This argument must not be nil.
//
// Returns a reversible transformer which uses MTLJSONAdapter for transforming
// array elements back and forth.
+ (NSValueTransformer<MTLTransformerErrorHandling> *)mtl_JSONArrayTransformerWithModelClass:(Class)modelClass;

// An optionally reversible transformer which applies the given transformer to
// each element of an array.
//
// transformer - The transformer to apply to each element. If the transformer
//               is reversible, the transformer returned by this method will be
//               reversible. This argument must not be nil.
//
// Returns a transformer which applies a transformation to each element of an
// array.
+ (NSValueTransformer<MTLTransformerErrorHandling> *)mtl_arrayMappingTransformerWithTransformer:(NSValueTransformer *)transformer;

>>>>>>> 74edd2e5
// A reversible value transformer to transform between the keys and objects of a
// dictionary.
//
// dictionary          - The dictionary whose keys and values should be
//                       transformed between. This argument must not be nil.
// defaultValue        - The result to fall back to, in case no key matching the
//                       input value was found during a forward transformation.
// reverseDefaultValue - The result to fall back to, in case no value matching
//                       the input value was found during a reverse
//                       transformation.
//
// Can for example be used for transforming between enum values and their string
// representation.
//
//   NSValueTransformer *valueTransformer = [NSValueTransformer mtl_valueMappingTransformerWithDictionary:@{
//     @"foo": @(EnumDataTypeFoo),
//     @"bar": @(EnumDataTypeBar),
//   } defaultValue: @(EnumDataTypeUndefined) reverseDefaultValue: @"undefined"];
//
// Returns a transformer which will map from keys to objects for forward
// transformations, and from objects to keys for reverse transformations.
+ (NSValueTransformer<MTLTransformerErrorHandling> *)mtl_valueMappingTransformerWithDictionary:(NSDictionary *)dictionary defaultValue:(id)defaultValue reverseDefaultValue:(id)reverseDefaultValue;

// Returns a value transformer created by calling
// `+mtl_valueMappingTransformerWithDictionary:defaultValue:reverseDefaultValue:`
// with a default value of `nil` and a reverse default value of `nil`.
+ (NSValueTransformer<MTLTransformerErrorHandling> *)mtl_valueMappingTransformerWithDictionary:(NSDictionary *)dictionary;

<<<<<<< HEAD
+ (NSValueTransformer<MTLTransformerErrorHandling> *)mtl_JSONDictionaryTransformerWithModelClass:(Class)modelClass __attribute__((deprecated("Replaced by +[MTLJSONAdapter dictionaryTransformerWithModelClass:]")));

+ (NSValueTransformer<MTLTransformerErrorHandling> *)mtl_JSONArrayTransformerWithModelClass:(Class)modelClass __attribute__((deprecated("Replaced by +[MTLJSONAdapter arrayTransformerWithModelClass:]")));
=======
// A value transformer that errors if the transformed value are not of the given
// class.
//
// class - The expected class. This argument must not be nil.
//
// Returns a transformer which will return an error if the transformed in value
// is not a member of class. Otherwise, the value is simply passed through.
+ (NSValueTransformer<MTLTransformerErrorHandling> *)mtl_validatingTransformerForClass:(Class)class;
>>>>>>> 74edd2e5

@end<|MERGE_RESOLUTION|>--- conflicted
+++ resolved
@@ -24,30 +24,6 @@
 
 @interface NSValueTransformer (MTLPredefinedTransformerAdditions)
 
-<<<<<<< HEAD
-=======
-// Creates a reversible transformer to convert a JSON dictionary into a MTLModel
-// object, and vice-versa.
-//
-// modelClass - The MTLModel subclass to attempt to parse from the JSON. This
-//              class must conform to <MTLJSONSerializing>. This argument must
-//              not be nil.
-//
-// Returns a reversible transformer which uses MTLJSONAdapter for transforming
-// values back and forth.
-+ (NSValueTransformer<MTLTransformerErrorHandling> *)mtl_JSONDictionaryTransformerWithModelClass:(Class)modelClass;
-
-// Creates a reversible transformer to convert an array of JSON dictionaries
-// into an array of MTLModel objects, and vice-versa.
-//
-// modelClass - The MTLModel subclass to attempt to parse from each JSON
-//              dictionary. This class must conform to <MTLJSONSerializing>.
-//              This argument must not be nil.
-//
-// Returns a reversible transformer which uses MTLJSONAdapter for transforming
-// array elements back and forth.
-+ (NSValueTransformer<MTLTransformerErrorHandling> *)mtl_JSONArrayTransformerWithModelClass:(Class)modelClass;
-
 // An optionally reversible transformer which applies the given transformer to
 // each element of an array.
 //
@@ -59,7 +35,6 @@
 // array.
 + (NSValueTransformer<MTLTransformerErrorHandling> *)mtl_arrayMappingTransformerWithTransformer:(NSValueTransformer *)transformer;
 
->>>>>>> 74edd2e5
 // A reversible value transformer to transform between the keys and objects of a
 // dictionary.
 //
@@ -88,11 +63,6 @@
 // with a default value of `nil` and a reverse default value of `nil`.
 + (NSValueTransformer<MTLTransformerErrorHandling> *)mtl_valueMappingTransformerWithDictionary:(NSDictionary *)dictionary;
 
-<<<<<<< HEAD
-+ (NSValueTransformer<MTLTransformerErrorHandling> *)mtl_JSONDictionaryTransformerWithModelClass:(Class)modelClass __attribute__((deprecated("Replaced by +[MTLJSONAdapter dictionaryTransformerWithModelClass:]")));
-
-+ (NSValueTransformer<MTLTransformerErrorHandling> *)mtl_JSONArrayTransformerWithModelClass:(Class)modelClass __attribute__((deprecated("Replaced by +[MTLJSONAdapter arrayTransformerWithModelClass:]")));
-=======
 // A value transformer that errors if the transformed value are not of the given
 // class.
 //
@@ -101,6 +71,9 @@
 // Returns a transformer which will return an error if the transformed in value
 // is not a member of class. Otherwise, the value is simply passed through.
 + (NSValueTransformer<MTLTransformerErrorHandling> *)mtl_validatingTransformerForClass:(Class)class;
->>>>>>> 74edd2e5
+
++ (NSValueTransformer<MTLTransformerErrorHandling> *)mtl_JSONDictionaryTransformerWithModelClass:(Class)modelClass __attribute__((deprecated("Replaced by +[MTLJSONAdapter dictionaryTransformerWithModelClass:]")));
+
++ (NSValueTransformer<MTLTransformerErrorHandling> *)mtl_JSONArrayTransformerWithModelClass:(Class)modelClass __attribute__((deprecated("Replaced by +[MTLJSONAdapter arrayTransformerWithModelClass:]")));
 
 @end
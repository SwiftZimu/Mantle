//
//  NSValueTransformer+MTLPredefinedTransformerAdditions.h
//  Mantle
//
//  Created by Justin Spahr-Summers on 2012-09-27.
//  Copyright (c) 2012 GitHub. All rights reserved.
//

#import <Foundation/Foundation.h>

#import "MTLTransformerErrorHandling.h"

// The name for a value transformer that converts strings into URLs and back.
extern NSString * const MTLURLValueTransformerName;

// Ensure an NSNumber is backed by __NSCFBoolean/CFBooleanRef
//
// NSJSONSerialization, and likely other serialization libraries, ordinarily
// serialize NSNumbers as numbers, and thus booleans would be serialized as
// 0/1. The exception is when the NSNumber is backed by __NSCFBoolean, which,
// though very much an implementation detail, is detected and serialized as a
// proper boolean.
extern NSString * const MTLBooleanValueTransformerName;

@interface NSValueTransformer (MTLPredefinedTransformerAdditions)

// Creates a reversible transformer to convert a JSON dictionary into a MTLModel
// object, and vice-versa.
//
// modelClass - The MTLModel subclass to attempt to parse from the JSON. This
//              class must conform to <MTLJSONSerializing>. This argument must
//              not be nil.
//
// Returns a reversible transformer which uses MTLJSONAdapter for transforming
// values back and forth.
+ (NSValueTransformer<MTLTransformerErrorHandling> *)mtl_JSONDictionaryTransformerWithModelClass:(Class)modelClass;

// Creates a reversible transformer to convert an array of JSON dictionaries
// into an array of MTLModel objects, and vice-versa.
//
// modelClass - The MTLModel subclass to attempt to parse from each JSON
//              dictionary. This class must conform to <MTLJSONSerializing>.
//              This argument must not be nil.
//
// Returns a reversible transformer which uses MTLJSONAdapter for transforming
// array elements back and forth.
+ (NSValueTransformer<MTLTransformerErrorHandling> *)mtl_JSONArrayTransformerWithModelClass:(Class)modelClass;

// An optionally reversible transformer which applies the given transformer to
// each element of an array.
//
// transformer - The transformer to apply to each element. If the transformer
//               is reversible, the transformer returned by this method will be
//               reversible. This argument must not be nil.
//
// Returns a transformer which applies a transformation to each element of an
// array.
+ (NSValueTransformer<MTLTransformerErrorHandling> *)mtl_arrayMappingTransformerWithTransformer:(NSValueTransformer *)transformer;

// A reversible value transformer to transform between the keys and objects of a
// dictionary.
//
<<<<<<< HEAD
// dictionary - The dictionary whose keys and values we should transform between.
//				This argument must not be nil.
=======
// dictionary          - The dictionary whose keys and values should be
//                       transformed between. This argument must not be nil.
// defaultValue        - The result to fall back to, in case no key matching the
//                       input value was found during a forward transformation.
// reverseDefaultValue - The result to fall back to, in case no value matching
//                       the input value was found during a reverse
//                       transformation.
>>>>>>> c6a4f0b0
//
// Can for example be used for transforming between enum values and their string
// representation.
//
//   NSValueTransformer *valueTransformer = [NSValueTransformer mtl_valueMappingTransformerWithDictionary:@{
//     @"foo": @(EnumDataTypeFoo),
//     @"bar": @(EnumDataTypeBar),
//   } defaultValue: @(EnumDataTypeUndefined) reverseDefaultValue: @"undefined"];
//
<<<<<<< HEAD
// Returns a transformer which will map from keys to objects for forward
// transformations, and from objects to keys for reverse transformations.
+ (NSValueTransformer<MTLTransformerErrorHandling> *)mtl_valueMappingTransformerWithDictionary:(NSDictionary *)dictionary;
=======
// Returns a transformer that will map from keys to values in dictionary
// for forward transformation, and from values to keys for reverse
// transformations. If no matching key or value can be found, the respective
// default value is returned.
+ (NSValueTransformer *)mtl_valueMappingTransformerWithDictionary:(NSDictionary *)dictionary defaultValue:(id)defaultValue reverseDefaultValue:(id)reverseDefaultValue;

// Returns a value transformer created by calling
// `+mtl_valueMappingTransformerWithDictionary:defaultValue:reverseDefaultValue:`
// with a default value of `nil` and a reverse default value of `nil`.
+ (NSValueTransformer *)mtl_valueMappingTransformerWithDictionary:(NSDictionary *)dictionary;
>>>>>>> c6a4f0b0

// A value transformer that errors if the transformed value are not of the given
// class.
//
// class - The expected class. This argument must not be nil.
//
// Returns a transformer which will return an error if the transformed in value
// is not a member of class. Otherwise, the value is simply passed through.
+ (NSValueTransformer<MTLTransformerErrorHandling> *)mtl_validatingTransformerForClass:(Class)class;

@end<|MERGE_RESOLUTION|>--- conflicted
+++ resolved
@@ -60,10 +60,6 @@
 // A reversible value transformer to transform between the keys and objects of a
 // dictionary.
 //
-<<<<<<< HEAD
-// dictionary - The dictionary whose keys and values we should transform between.
-//				This argument must not be nil.
-=======
 // dictionary          - The dictionary whose keys and values should be
 //                       transformed between. This argument must not be nil.
 // defaultValue        - The result to fall back to, in case no key matching the
@@ -71,7 +67,6 @@
 // reverseDefaultValue - The result to fall back to, in case no value matching
 //                       the input value was found during a reverse
 //                       transformation.
->>>>>>> c6a4f0b0
 //
 // Can for example be used for transforming between enum values and their string
 // representation.
@@ -81,22 +76,14 @@
 //     @"bar": @(EnumDataTypeBar),
 //   } defaultValue: @(EnumDataTypeUndefined) reverseDefaultValue: @"undefined"];
 //
-<<<<<<< HEAD
 // Returns a transformer which will map from keys to objects for forward
 // transformations, and from objects to keys for reverse transformations.
-+ (NSValueTransformer<MTLTransformerErrorHandling> *)mtl_valueMappingTransformerWithDictionary:(NSDictionary *)dictionary;
-=======
-// Returns a transformer that will map from keys to values in dictionary
-// for forward transformation, and from values to keys for reverse
-// transformations. If no matching key or value can be found, the respective
-// default value is returned.
-+ (NSValueTransformer *)mtl_valueMappingTransformerWithDictionary:(NSDictionary *)dictionary defaultValue:(id)defaultValue reverseDefaultValue:(id)reverseDefaultValue;
++ (NSValueTransformer<MTLTransformerErrorHandling> *)mtl_valueMappingTransformerWithDictionary:(NSDictionary *)dictionary defaultValue:(id)defaultValue reverseDefaultValue:(id)reverseDefaultValue;
 
 // Returns a value transformer created by calling
 // `+mtl_valueMappingTransformerWithDictionary:defaultValue:reverseDefaultValue:`
 // with a default value of `nil` and a reverse default value of `nil`.
-+ (NSValueTransformer *)mtl_valueMappingTransformerWithDictionary:(NSDictionary *)dictionary;
->>>>>>> c6a4f0b0
++ (NSValueTransformer<MTLTransformerErrorHandling> *)mtl_valueMappingTransformerWithDictionary:(NSDictionary *)dictionary;
 
 // A value transformer that errors if the transformed value are not of the given
 // class.

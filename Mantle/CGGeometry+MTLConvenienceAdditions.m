//
//  CGGeometry+MTLConvenienceAdditions.m
//  Mantle
//
//  Created by Justin Spahr-Summers on 18.01.12.
//  Copyright 2012 GitHub. All rights reserved.
//

/*

Portions copyright (c) 2012, Bitswift, Inc.
All rights reserved.

Redistribution and use in source and binary forms, with or without modification, are permitted provided that the following conditions are met:

 * Redistributions of source code must retain the above copyright notice, this list of conditions and the following disclaimer.
 * Neither the name of the Bitswift, Inc. nor the names of its contributors may be used to endorse or promote products derived from this software without specific prior written permission.

THIS SOFTWARE IS PROVIDED BY THE COPYRIGHT HOLDERS AND CONTRIBUTORS "AS IS" AND ANY EXPRESS OR IMPLIED WARRANTIES, INCLUDING, BUT NOT LIMITED TO, THE IMPLIED WARRANTIES OF MERCHANTABILITY AND FITNESS FOR A PARTICULAR PURPOSE ARE DISCLAIMED. IN NO EVENT SHALL THE COPYRIGHT HOLDER OR CONTRIBUTORS BE LIABLE FOR ANY DIRECT, INDIRECT, INCIDENTAL, SPECIAL, EXEMPLARY, OR CONSEQUENTIAL DAMAGES (INCLUDING, BUT NOT LIMITED TO, PROCUREMENT OF SUBSTITUTE GOODS OR SERVICES; LOSS OF USE, DATA, OR PROFITS; OR BUSINESS INTERRUPTION) HOWEVER CAUSED AND ON ANY THEORY OF LIABILITY, WHETHER IN CONTRACT, STRICT LIABILITY, OR TORT (INCLUDING NEGLIGENCE OR OTHERWISE) ARISING IN ANY WAY OUT OF THE USE OF THIS SOFTWARE, EVEN IF ADVISED OF THE POSSIBILITY OF SUCH DAMAGE.

*/

#import "CGGeometry+MTLConvenienceAdditions.h"

// Conditionalizes fmax() and similar floating-point functions based on argument
// type, so they compile without casting on both OS X and iOS.
#import <tgmath.h>

<<<<<<< HEAD
// Hide our crazy macros within the implementation.
#undef CGRectDivide
#undef CGRectDivideWithPadding

CGPoint CGRectCenterPoint (CGRect rect) {
=======
CGPoint CGRectCenterPoint(CGRect rect) {
>>>>>>> 6e8effc9
	return CGPointMake(CGRectGetMinX(rect) + CGRectGetWidth(rect) / 2, CGRectGetMinY(rect) + CGRectGetHeight(rect) / 2);
}

CGRect CGRectRemainder(CGRect rect, CGFloat amount, CGRectEdge edge) {
	CGRect slice, remainder;
	CGRectDivide(rect, &slice, &remainder, amount, edge);

	return remainder;
}

CGRect CGRectSlice(CGRect rect, CGFloat amount, CGRectEdge edge) {
	CGRect slice, remainder;
	CGRectDivide(rect, &slice, &remainder, amount, edge);

	return slice;
}

CGRect CGRectGrow(CGRect rect, CGFloat amount, CGRectEdge edge) {
	switch (edge) {
		case CGRectMinXEdge:
			return CGRectMake(CGRectGetMinX(rect) - amount, CGRectGetMinY(rect), CGRectGetWidth(rect) + amount, CGRectGetHeight(rect));

		case CGRectMinYEdge:
			return CGRectMake(CGRectGetMinX(rect), CGRectGetMinY(rect) - amount, CGRectGetWidth(rect), CGRectGetHeight(rect) + amount);

		case CGRectMaxXEdge:
			return CGRectMake(CGRectGetMinX(rect), CGRectGetMinY(rect), CGRectGetWidth(rect) + amount, CGRectGetHeight(rect));

		case CGRectMaxYEdge:
			return CGRectMake(CGRectGetMinX(rect), CGRectGetMinY(rect), CGRectGetWidth(rect), CGRectGetHeight(rect) + amount);

		default:
			NSCAssert(NO, @"Unrecognized CGRectEdge %i", (int)edge);
			return CGRectNull;
	}
}

void CGRectDivideWithPadding(CGRect rect, CGRect *slicePtr, CGRect *remainderPtr, CGFloat sliceAmount, CGFloat padding, CGRectEdge edge) {
	CGRect slice;

	// slice
	CGRectDivide(rect, &slice, &rect, sliceAmount, edge);
	if (slicePtr) *slicePtr = slice;

	// padding / remainder
	CGRectDivide(rect, &slice, &rect, padding, edge);
	if (remainderPtr) *remainderPtr = rect;
}

CGRect CGRectFloor(CGRect rect) {
	return CGRectMake(floor(rect.origin.x), ceil(rect.origin.y), floor(rect.size.width), floor(rect.size.height));
}

CGRect CGRectMakeInverted(CGRect containingRect, CGFloat x, CGFloat y, CGFloat width, CGFloat height) {
	CGRect rect = CGRectMake(x, y, width, height);
	return CGRectInvert(containingRect, rect);
}

CGRect CGRectInvert(CGRect containingRect, CGRect rect) {
	return CGRectMake(CGRectGetMinX(rect), CGRectGetHeight(containingRect) - CGRectGetMaxY(rect), CGRectGetWidth(rect), CGRectGetHeight(rect));
}

BOOL CGRectEqualToRectWithAccuracy(CGRect rect, CGRect rect2, CGFloat epsilon) {
	return CGPointEqualToPointWithAccuracy(rect.origin, rect2.origin, epsilon) && CGSizeEqualToSizeWithAccuracy(rect.size, rect2.size, epsilon);
}

CGRect CGRectWithSize(CGSize size) {
	return CGRectMake(0, 0, size.width, size.height);
}

BOOL CGSizeEqualToSizeWithAccuracy(CGSize size, CGSize size2, CGFloat epsilon) {
	return (fabs(size.width - size2.width) <= epsilon) && (fabs(size.height - size2.height) <= epsilon);
}

CGSize CGSizeScale(CGSize size, CGFloat scale) {
	return CGSizeMake(size.width * scale, size.height * scale);
}

CGPoint CGPointFloor(CGPoint point) {
	return CGPointMake(floor(point.x), ceil(point.y));
}

BOOL CGPointEqualToPointWithAccuracy(CGPoint p, CGPoint q, CGFloat epsilon) {
	return (fabs(p.x - q.x) <= epsilon) && (fabs(p.y - q.y) <= epsilon);
}

CGFloat CGPointDotProduct(CGPoint point, CGPoint point2) {
	return (point.x * point2.x + point.y * point2.y);
}

CGPoint CGPointScale(CGPoint point, CGFloat scale) {
	return CGPointMake(point.x * scale, point.y * scale);
}

CGFloat CGPointLength(CGPoint point) {
	return (CGFloat)sqrt(CGPointDotProduct(point, point));
}

CGPoint CGPointNormalize(CGPoint point) {
	CGFloat len = CGPointLength(point);
	if (len > 0) return CGPointScale(point, 1/len);

	return point;
}

CGPoint CGPointProject(CGPoint point, CGPoint direction) {
	CGPoint normalizedDirection = CGPointNormalize(direction);
	CGFloat distance = CGPointDotProduct(point, normalizedDirection);

	return CGPointScale(normalizedDirection, distance);
}

CGPoint CGPointProjectAlongAngle(CGPoint point, CGFloat angleInDegrees) {
	CGFloat angleInRads = (CGFloat)(angleInDegrees * M_PI / 180);
	CGPoint direction = CGPointMake(cos(angleInRads), sin(angleInRads));
	return CGPointProject(point, direction);
}

CGFloat CGPointAngleInDegrees(CGPoint point) {
	return (CGFloat)(atan2(point.y, point.x) * 180 / M_PI);
}

CGPoint CGPointAdd(CGPoint p1, CGPoint p2) {
	return CGPointMake(p1.x + p2.x, p1.y + p2.y);
}

CGPoint CGPointSubtract(CGPoint p1, CGPoint p2) {
	return CGPointMake(p1.x - p2.x, p1.y - p2.y);
}<|MERGE_RESOLUTION|>--- conflicted
+++ resolved
@@ -26,15 +26,11 @@
 // type, so they compile without casting on both OS X and iOS.
 #import <tgmath.h>
 
-<<<<<<< HEAD
 // Hide our crazy macros within the implementation.
 #undef CGRectDivide
 #undef CGRectDivideWithPadding
 
-CGPoint CGRectCenterPoint (CGRect rect) {
-=======
 CGPoint CGRectCenterPoint(CGRect rect) {
->>>>>>> 6e8effc9
 	return CGPointMake(CGRectGetMinX(rect) + CGRectGetWidth(rect) / 2, CGRectGetMinY(rect) + CGRectGetHeight(rect) / 2);
 }
 

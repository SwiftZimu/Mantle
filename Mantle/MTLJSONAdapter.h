--- conflicted
+++ resolved
@@ -134,9 +134,6 @@
 // Returns a JSON dictionary, or nil if a serialization error occurred.
 + (NSDictionary *)JSONDictionaryFromModel:(id<MTLJSONSerializing>)model error:(NSError **)error;
 
-<<<<<<< HEAD
-// Initializes the receiver with a given model class.
-=======
 // Converts a array of models into a JSON representation.
 //
 // models - The array of models to use for JSON serialization. This argument
@@ -148,16 +145,16 @@
 // model.
 + (NSArray *)JSONArrayFromModels:(NSArray *)models error:(NSError **)error;
 
-// Initializes the receiver by attempting to parse a JSON dictionary into
-// a model object.
->>>>>>> e28b12af
-//
-// modelClass     - The MTLModel subclass to attempt to parse from the JSON and
-//                  back. This class must conform to <MTLJSONSerializing>. This
-//                  argument must not be nil.
+// Initializes the receiver with a given model class.
+//
+// modelClass - The MTLModel subclass to attempt to parse from the JSON and
+//              back. This class must conform to <MTLJSONSerializing>. This
+//              argument must not be nil.
+// error -      If not NULL, this may be set to an error that occurs during
+//              initializing the receiver.
 //
 // Returns an initialized adapter.
-- (id)initWithModelClass:(Class)modelClass;
+- (id)initWithModelClass:(Class)modelClass error:(NSError **)error;
 
 // Deserializes a model from a JSON dictionary.
 //
@@ -240,13 +237,9 @@
 
 @interface MTLJSONAdapter (Deprecated)
 
-<<<<<<< HEAD
 @property (nonatomic, strong, readonly) id<MTLJSONSerializing> model __attribute__((unavailable("Replaced by -modelFromJSONDictionary:error:")));
-=======
+
 + (NSArray *)JSONArrayFromModels:(NSArray *)models __attribute__((deprecated("Replaced by +JSONArrayFromModels:error:")));
-
-+ (NSDictionary *)JSONDictionaryFromModel:(MTLModel<MTLJSONSerializing> *)model __attribute__((deprecated("Replaced by +JSONDictionaryFromModel:error:")));
->>>>>>> e28b12af
 
 + (NSDictionary *)JSONDictionaryFromModel:(MTLModel<MTLJSONSerializing> *)model __attribute__((deprecated("Replaced by +JSONDictionaryFromModel:error:")));
 

--- conflicted
+++ resolved
@@ -72,11 +72,7 @@
 	NSParameterAssert([modelClass isSubclassOfClass:MTLModel.class]);
 	NSParameterAssert([modelClass conformsToProtocol:@protocol(MTLJSONSerializing)]);
 
-<<<<<<< HEAD
-	if (JSONDictionary == nil || (![JSONDictionary isKindOfClass:NSDictionary.class])) return nil;
-=======
-	
-	if (JSONDictionary == nil) {
+	if (JSONDictionary == nil || (![JSONDictionary isKindOfClass:NSDictionary.class])) {
 		if (error != NULL) {
 			NSDictionary *userInfo = @{
 				NSLocalizedDescriptionKey: NSLocalizedString(@"Missing JSON dictionary", @""),
@@ -86,7 +82,6 @@
 		}
 		return nil;
 	}
->>>>>>> 46833e7b
 
 	if ([modelClass respondsToSelector:@selector(classForParsingJSONDictionary:)]) {
 		modelClass = [modelClass classForParsingJSONDictionary:JSONDictionary];

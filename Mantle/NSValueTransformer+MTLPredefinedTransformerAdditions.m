//
//  NSValueTransformer+MTLPredefinedTransformerAdditions.m
//  Mantle
//
//  Created by Justin Spahr-Summers on 2012-09-27.
//  Copyright (c) 2012 GitHub. All rights reserved.
//

#import "NSValueTransformer+MTLPredefinedTransformerAdditions.h"
#import "MTLJSONAdapter.h"
#import "MTLModel.h"
#import "MTLValueTransformer.h"

NSString * const MTLURLValueTransformerName = @"MTLURLValueTransformerName";
NSString * const MTLBooleanValueTransformerName = @"MTLBooleanValueTransformerName";

@implementation NSValueTransformer (MTLPredefinedTransformerAdditions)

#pragma mark Category Loading

+ (void)load {
	@autoreleasepool {
		MTLValueTransformer *URLValueTransformer = [MTLValueTransformer
			transformerUsingForwardBlock:^ id (NSString *str, BOOL *success, NSError **error) {
				if (str == nil) return nil;

				if (![str isKindOfClass:NSString.class]) {
					if (error != NULL) {
						NSDictionary *userInfo = @{
							NSLocalizedDescriptionKey: NSLocalizedString(@"Could not convert string to URL", @""),
							NSLocalizedFailureReasonErrorKey: [NSString stringWithFormat:NSLocalizedString(@"Expected an NSString, got: %@.", @""), str],
							MTLTransformerErrorHandlingInputValueErrorKey : str
						};

						*error = [NSError errorWithDomain:MTLTransformerErrorHandlingErrorDomain code:MTLTransformerErrorHandlingErrorInvalidInput userInfo:userInfo];
					}
					*success = NO;
					return nil;
				}

				NSURL *result = [NSURL URLWithString:str];

				if (result == nil) {
					if (error != NULL) {
						NSDictionary *userInfo = @{
							NSLocalizedDescriptionKey: NSLocalizedString(@"Could not convert string to URL", @""),
							NSLocalizedFailureReasonErrorKey: [NSString stringWithFormat:NSLocalizedString(@"Input URL string %@ was malformed", @""), str],
							MTLTransformerErrorHandlingInputValueErrorKey : str
						};

						*error = [NSError errorWithDomain:MTLTransformerErrorHandlingErrorDomain code:MTLTransformerErrorHandlingErrorInvalidInput userInfo:userInfo];
					}
					*success = NO;
					return nil;
				}

				return result;
			}
			reverseBlock:^ id (NSURL *URL, BOOL *success, NSError **error) {
				if (URL == nil) return nil;

				if (![URL isKindOfClass:NSURL.class]) {
					if (error != NULL) {
						NSDictionary *userInfo = @{
							NSLocalizedDescriptionKey: NSLocalizedString(@"Could not convert URL to string", @""),
							NSLocalizedFailureReasonErrorKey: [NSString stringWithFormat:NSLocalizedString(@"Expected an NSURL, got: %@.", @""), URL],
							MTLTransformerErrorHandlingInputValueErrorKey : URL
						};

						*error = [NSError errorWithDomain:MTLTransformerErrorHandlingErrorDomain code:MTLTransformerErrorHandlingErrorInvalidInput userInfo:userInfo];
					}
					*success = NO;
					return nil;
				}
				return URL.absoluteString;
			}];

		[NSValueTransformer setValueTransformer:URLValueTransformer forName:MTLURLValueTransformerName];

		MTLValueTransformer *booleanValueTransformer = [MTLValueTransformer
			transformerUsingReversibleBlock:^ id (NSNumber *boolean, BOOL *success, NSError **error) {
				if (boolean == nil) return nil;

				if (![boolean isKindOfClass:NSNumber.class]) {
					if (error != NULL) {
						NSDictionary *userInfo = @{
							NSLocalizedDescriptionKey: NSLocalizedString(@"Could not convert number to boolean-backed number or vice-versa", @""),
							NSLocalizedFailureReasonErrorKey: [NSString stringWithFormat:NSLocalizedString(@"Expected an NSNumber, got: %@.", @""), boolean],
							MTLTransformerErrorHandlingInputValueErrorKey : boolean
						};

						*error = [NSError errorWithDomain:MTLTransformerErrorHandlingErrorDomain code:MTLTransformerErrorHandlingErrorInvalidInput userInfo:userInfo];
					}
					*success = NO;
					return nil;
				}
				return (NSNumber *)(boolean.boolValue ? kCFBooleanTrue : kCFBooleanFalse);
			}];

		[NSValueTransformer setValueTransformer:booleanValueTransformer forName:MTLBooleanValueTransformerName];
	}
}

#pragma mark Customizable Transformers

+ (NSValueTransformer<MTLTransformerErrorHandling> *)mtl_arrayMappingTransformerWithTransformer:(NSValueTransformer *)transformer {
	NSParameterAssert(transformer != nil);
	
	id (^forwardBlock)(NSArray *values, BOOL *success, NSError **error) = ^ id (NSArray *values, BOOL *success, NSError **error) {
		if (values == nil) return nil;
		
		if (![values isKindOfClass:NSArray.class]) {
			if (error != NULL) {
				NSDictionary *userInfo = @{
					NSLocalizedDescriptionKey: NSLocalizedString(@"Could not transform non-array type", @""),
					NSLocalizedFailureReasonErrorKey: [NSString stringWithFormat:NSLocalizedString(@"Expected an NSArray, got: %@.", @""), values],
					MTLTransformerErrorHandlingInputValueErrorKey: values
				};
				
				*error = [NSError errorWithDomain:MTLTransformerErrorHandlingErrorDomain code:MTLTransformerErrorHandlingErrorInvalidInput userInfo:userInfo];
			}
			*success = NO;
			return nil;
		}
		
		NSMutableArray *transformedValues = [NSMutableArray arrayWithCapacity:values.count];
		NSInteger index = -1;
		for (id value in values) {
			index++;
			if (value == NSNull.null) {
				[transformedValues addObject:NSNull.null];
				continue;
			}
			
			id transformedValue = nil;
			if ([transformer conformsToProtocol:@protocol(MTLTransformerErrorHandling)]) {
				NSError *underlyingError = nil;
				transformedValue = [(id<MTLTransformerErrorHandling>)transformer transformedValue:value success:success error:&underlyingError];
				
				if (*success == NO) {
					if (error != NULL) {
						NSDictionary *userInfo = @{
							NSLocalizedDescriptionKey: NSLocalizedString(@"Could not transform array", @""),
							NSLocalizedFailureReasonErrorKey: [NSString stringWithFormat:NSLocalizedString(@"Could not transform value at index %d", @""), index],
							NSUnderlyingErrorKey: underlyingError,
							MTLTransformerErrorHandlingInputValueErrorKey: values
						};

						*error = [NSError errorWithDomain:MTLTransformerErrorHandlingErrorDomain code:MTLTransformerErrorHandlingErrorInvalidInput userInfo:userInfo];
					}
					return nil;
				}
			} else {
				transformedValue = [transformer transformedValue:value];
			}
			
			if (transformedValue == nil) continue;
			
			[transformedValues addObject:transformedValue];
		}
		
		return transformedValues;
	};
	
	id (^reverseBlock)(NSArray *values, BOOL *success, NSError **error) = nil;
	if (transformer.class.allowsReverseTransformation) {
		reverseBlock = ^ id (NSArray *values, BOOL *success, NSError **error) {
			if (values == nil) return nil;
			
			if (![values isKindOfClass:NSArray.class]) {
				if (error != NULL) {
					NSDictionary *userInfo = @{
						NSLocalizedDescriptionKey: NSLocalizedString(@"Could not transform non-array type", @""),
						NSLocalizedFailureReasonErrorKey: [NSString stringWithFormat:NSLocalizedString(@"Expected an NSArray, got: %@.", @""), values],
						MTLTransformerErrorHandlingInputValueErrorKey: values
					};

					*error = [NSError errorWithDomain:MTLTransformerErrorHandlingErrorDomain code:MTLTransformerErrorHandlingErrorInvalidInput userInfo:userInfo];
				}
				*success = NO;
				return nil;
			}
			
			NSMutableArray *transformedValues = [NSMutableArray arrayWithCapacity:values.count];
			NSInteger index = -1;
			for (id value in values) {
				index++;
				if (value == NSNull.null) {
					[transformedValues addObject:NSNull.null];

					continue;
				}
				
				id transformedValue = nil;
				if ([transformer respondsToSelector:@selector(reverseTransformedValue:success:error:)]) {
					NSError *underlyingError = nil;
					transformedValue = [(id<MTLTransformerErrorHandling>)transformer reverseTransformedValue:value success:success error:&underlyingError];
					
					if (*success == NO) {
						if (error != NULL) {
							NSDictionary *userInfo = @{
								NSLocalizedDescriptionKey: NSLocalizedString(@"Could not transform array", @""),
								NSLocalizedFailureReasonErrorKey: [NSString stringWithFormat:NSLocalizedString(@"Could not transform value at index %d", @""), index],
								NSUnderlyingErrorKey: underlyingError,
								MTLTransformerErrorHandlingInputValueErrorKey: values
							};
							
							*error = [NSError errorWithDomain:MTLTransformerErrorHandlingErrorDomain code:MTLTransformerErrorHandlingErrorInvalidInput userInfo:userInfo];
						}
						return nil;
					}
				} else {
					transformedValue = [transformer reverseTransformedValue:value];
				}
				
				if (transformedValue == nil) continue;
				
				[transformedValues addObject:transformedValue];
			}
			
			return transformedValues;
		};
	}
	if (reverseBlock != nil) {
		return [MTLValueTransformer transformerUsingForwardBlock:forwardBlock reverseBlock:reverseBlock];
	} else {
		return [MTLValueTransformer transformerUsingForwardBlock:forwardBlock];
	}
}

+ (NSValueTransformer<MTLTransformerErrorHandling> *)mtl_validatingTransformerForClass:(Class)modelClass {
	NSParameterAssert(modelClass != nil);

	return [MTLValueTransformer transformerUsingForwardBlock:^ id (id value, BOOL *success, NSError **error) {
		if (value != nil && ![value isKindOfClass:modelClass]) {
			if (error != NULL) {
				NSDictionary *userInfo = @{
<<<<<<< HEAD
					NSLocalizedDescriptionKey: NSLocalizedString(@"Value did not match expected type", @""),
					NSLocalizedFailureReasonErrorKey: [NSString stringWithFormat:NSLocalizedString(@"Expected %1$@ to be of class %2$@ but got %3$@", @""), value, class, [value class]],
					MTLTransformerErrorHandlingInputValueErrorKey : value
				};
=======
										   NSLocalizedDescriptionKey: NSLocalizedString(@"Value did not match expected type", @""),
										   NSLocalizedFailureReasonErrorKey: [NSString stringWithFormat:NSLocalizedString(@"Expected %1$@ to be of class %2$@", @""), value, modelClass],
										   MTLTransformerErrorHandlingInputValueErrorKey : value
										   };
>>>>>>> 86e5cb30

				*error = [NSError errorWithDomain:MTLTransformerErrorHandlingErrorDomain code:MTLTransformerErrorHandlingErrorInvalidInput userInfo:userInfo];
			}
			*success = NO;
			return nil;
		}

		return value;
	}];
}

+ (NSValueTransformer *)mtl_valueMappingTransformerWithDictionary:(NSDictionary *)dictionary defaultValue:(id)defaultValue reverseDefaultValue:(id)reverseDefaultValue {
	NSParameterAssert(dictionary != nil);
	NSParameterAssert(dictionary.count == [[NSSet setWithArray:dictionary.allValues] count]);

	return [MTLValueTransformer
			transformerUsingForwardBlock:^ id (id <NSCopying> key, BOOL *success, NSError **error) {
				return dictionary[key ?: NSNull.null] ?: defaultValue;
			}
			reverseBlock:^ id (id value, BOOL *success, NSError **error) {
				__block id result = nil;
				[dictionary enumerateKeysAndObjectsUsingBlock:^(id key, id anObject, BOOL *stop) {
					if ([value isEqual:anObject]) {
						result = key;
						*stop = YES;
					}
				}];

				return result ?: reverseDefaultValue;
			}];
}

+ (NSValueTransformer *)mtl_valueMappingTransformerWithDictionary:(NSDictionary *)dictionary {
	return [self mtl_valueMappingTransformerWithDictionary:dictionary defaultValue:nil reverseDefaultValue:nil];
}

#pragma clang diagnostic push
#pragma clang diagnostic ignored "-Wdeprecated-implementations"

+ (NSValueTransformer<MTLTransformerErrorHandling> *)mtl_JSONDictionaryTransformerWithModelClass:(Class)modelClass {
	return [MTLJSONAdapter dictionaryTransformerWithModelClass:modelClass];
}

+ (NSValueTransformer<MTLTransformerErrorHandling> *)mtl_JSONArrayTransformerWithModelClass:(Class)modelClass {
	return [MTLJSONAdapter arrayTransformerWithModelClass:modelClass];
}

#pragma clang diagnostic pop

@end<|MERGE_RESOLUTION|>--- conflicted
+++ resolved
@@ -235,17 +235,10 @@
 		if (value != nil && ![value isKindOfClass:modelClass]) {
 			if (error != NULL) {
 				NSDictionary *userInfo = @{
-<<<<<<< HEAD
 					NSLocalizedDescriptionKey: NSLocalizedString(@"Value did not match expected type", @""),
-					NSLocalizedFailureReasonErrorKey: [NSString stringWithFormat:NSLocalizedString(@"Expected %1$@ to be of class %2$@ but got %3$@", @""), value, class, [value class]],
+					NSLocalizedFailureReasonErrorKey: [NSString stringWithFormat:NSLocalizedString(@"Expected %1$@ to be of class %2$@ but got %3$@", @""), value, modelClass, [value class]],
 					MTLTransformerErrorHandlingInputValueErrorKey : value
 				};
-=======
-										   NSLocalizedDescriptionKey: NSLocalizedString(@"Value did not match expected type", @""),
-										   NSLocalizedFailureReasonErrorKey: [NSString stringWithFormat:NSLocalizedString(@"Expected %1$@ to be of class %2$@", @""), value, modelClass],
-										   MTLTransformerErrorHandlingInputValueErrorKey : value
-										   };
->>>>>>> 86e5cb30
 
 				*error = [NSError errorWithDomain:MTLTransformerErrorHandlingErrorDomain code:MTLTransformerErrorHandlingErrorInvalidInput userInfo:userInfo];
 			}

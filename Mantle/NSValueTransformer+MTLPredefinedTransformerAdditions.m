//
//  NSValueTransformer+MTLPredefinedTransformerAdditions.m
//  Mantle
//
//  Created by Justin Spahr-Summers on 2012-09-27.
//  Copyright (c) 2012 GitHub. All rights reserved.
//

#import "NSValueTransformer+MTLPredefinedTransformerAdditions.h"
#import "MTLJSONAdapter.h"
#import "MTLModel.h"
#import "MTLValueTransformer.h"

NSString * const MTLURLValueTransformerName = @"MTLURLValueTransformerName";
NSString * const MTLBooleanValueTransformerName = @"MTLBooleanValueTransformerName";

@implementation NSValueTransformer (MTLPredefinedTransformerAdditions)

#pragma mark Category Loading

+ (void)load {
	@autoreleasepool {
		MTLValueTransformer *URLValueTransformer = [MTLValueTransformer
			transformerUsingForwardBlock:^ id (NSString *str, BOOL *success, NSError **error) {
				if (str == nil) return nil;

				if (![str isKindOfClass:NSString.class]) {
					if (error != NULL) {
						NSDictionary *userInfo = @{
							NSLocalizedDescriptionKey: NSLocalizedString(@"Could not convert string to URL", @""),
							NSLocalizedFailureReasonErrorKey: [NSString stringWithFormat:NSLocalizedString(@"Expected an NSString, got: %@.", @""), str],
							MTLTransformerErrorHandlingInputValueErrorKey : str
						};

						*error = [NSError errorWithDomain:MTLTransformerErrorHandlingErrorDomain code:MTLTransformerErrorHandlingErrorInvalidInput userInfo:userInfo];
					}
					*success = NO;
					return nil;
				}

				NSURL *result = [NSURL URLWithString:str];

				if (result == nil) {
					if (error != NULL) {
						NSDictionary *userInfo = @{
							NSLocalizedDescriptionKey: NSLocalizedString(@"Could not convert string to URL", @""),
							NSLocalizedFailureReasonErrorKey: [NSString stringWithFormat:NSLocalizedString(@"Input URL string %@ was malformed", @""), str],
							MTLTransformerErrorHandlingInputValueErrorKey : str
						};

						*error = [NSError errorWithDomain:MTLTransformerErrorHandlingErrorDomain code:MTLTransformerErrorHandlingErrorInvalidInput userInfo:userInfo];
					}
					*success = NO;
					return nil;
				}

				return result;
			}
			reverseBlock:^ id (NSURL *URL, BOOL *success, NSError **error) {
				if (URL == nil) return nil;

				if (![URL isKindOfClass:NSURL.class]) {
					if (error != NULL) {
						NSDictionary *userInfo = @{
							NSLocalizedDescriptionKey: NSLocalizedString(@"Could not convert URL to string", @""),
							NSLocalizedFailureReasonErrorKey: [NSString stringWithFormat:NSLocalizedString(@"Expected an NSURL, got: %@.", @""), URL],
							MTLTransformerErrorHandlingInputValueErrorKey : URL
						};

						*error = [NSError errorWithDomain:MTLTransformerErrorHandlingErrorDomain code:MTLTransformerErrorHandlingErrorInvalidInput userInfo:userInfo];
					}
					*success = NO;
					return nil;
				}
				return URL.absoluteString;
			}];

		[NSValueTransformer setValueTransformer:URLValueTransformer forName:MTLURLValueTransformerName];

		MTLValueTransformer *booleanValueTransformer = [MTLValueTransformer
			transformerUsingReversibleBlock:^ id (NSNumber *boolean, BOOL *success, NSError **error) {
				if (boolean == nil) return nil;

				if (![boolean isKindOfClass:NSNumber.class]) {
					if (error != NULL) {
						NSDictionary *userInfo = @{
							NSLocalizedDescriptionKey: NSLocalizedString(@"Could not convert number to boolean-backed number or vice-versa", @""),
							NSLocalizedFailureReasonErrorKey: [NSString stringWithFormat:NSLocalizedString(@"Expected an NSNumber, got: %@.", @""), boolean],
							MTLTransformerErrorHandlingInputValueErrorKey : boolean
						};

						*error = [NSError errorWithDomain:MTLTransformerErrorHandlingErrorDomain code:MTLTransformerErrorHandlingErrorInvalidInput userInfo:userInfo];
					}
					*success = NO;
					return nil;
				}
				return (NSNumber *)(boolean.boolValue ? kCFBooleanTrue : kCFBooleanFalse);
			}];

		[NSValueTransformer setValueTransformer:booleanValueTransformer forName:MTLBooleanValueTransformerName];
	}
}

#pragma mark Customizable Transformers

+ (NSValueTransformer<MTLTransformerErrorHandling> *)mtl_JSONDictionaryTransformerWithModelClass:(Class)modelClass {
	NSParameterAssert([modelClass isSubclassOfClass:MTLModel.class]);
	NSParameterAssert([modelClass conformsToProtocol:@protocol(MTLJSONSerializing)]);

	return [MTLValueTransformer
		transformerUsingForwardBlock:^ id (id JSONDictionary, BOOL *success, NSError **error) {
			if (JSONDictionary == nil) return nil;

			if (![JSONDictionary isKindOfClass:NSDictionary.class]) {
				if (error != NULL) {
					NSDictionary *userInfo = @{
						NSLocalizedDescriptionKey: NSLocalizedString(@"Could not convert JSON dictionary to model object", @""),
						NSLocalizedFailureReasonErrorKey: [NSString stringWithFormat:NSLocalizedString(@"Expected an NSDictionary, got: %@", @""), JSONDictionary],
						MTLTransformerErrorHandlingInputValueErrorKey : JSONDictionary
					};

					*error = [NSError errorWithDomain:MTLTransformerErrorHandlingErrorDomain code:MTLTransformerErrorHandlingErrorInvalidInput userInfo:userInfo];
				}
				*success = NO;
				return nil;
			}

			return [MTLJSONAdapter modelOfClass:modelClass fromJSONDictionary:JSONDictionary error:error];
		}
		reverseBlock:^ id (id model, BOOL *success, NSError **error) {
			if (model == nil) return nil;

			if (![model isKindOfClass:MTLModel.class] || ![model conformsToProtocol:@protocol(MTLJSONSerializing)]) {
				if (error != NULL) {
					NSDictionary *userInfo = @{
						NSLocalizedDescriptionKey: NSLocalizedString(@"Could not convert model object to JSON dictionary", @""),
						NSLocalizedFailureReasonErrorKey: [NSString stringWithFormat:NSLocalizedString(@"Expected a MTLModel object conforming to <MTLJSONSerializing>, got: %@.", @""), model],
						MTLTransformerErrorHandlingInputValueErrorKey : model
					};

					*error = [NSError errorWithDomain:MTLTransformerErrorHandlingErrorDomain code:MTLTransformerErrorHandlingErrorInvalidInput userInfo:userInfo];
				}
				*success = NO;
				return nil;
			}

			return [MTLJSONAdapter JSONDictionaryFromModel:model error:error];
		}];
}

<<<<<<< HEAD
+ (NSValueTransformer<MTLTransformerErrorHandling> *)mtl_JSONArrayTransformerWithModelClass:(Class)modelClass {
	id<MTLTransformerErrorHandling> dictionaryTransformer = [self mtl_JSONDictionaryTransformerWithModelClass:modelClass];
	
	return [self mtl_arrayMappingTransformerWithTransformer:dictionaryTransformer];
}
=======
+ (NSValueTransformer *)mtl_JSONArrayTransformerWithModelClass:(Class)modelClass {
	NSValueTransformer *dictionaryTransformer = [self mtl_JSONDictionaryTransformerWithModelClass:modelClass];

	return [MTLValueTransformer
		reversibleTransformerWithForwardBlock:^ id (NSArray *dictionaries) {
			if (dictionaries == nil) return nil;

			NSAssert([dictionaries isKindOfClass:NSArray.class], @"Expected an array of dictionaries, got: %@", dictionaries);
>>>>>>> 3ed52a57

+ (NSValueTransformer<MTLTransformerErrorHandling> *)mtl_arrayMappingTransformerWithTransformer:(NSValueTransformer *)transformer {
	NSParameterAssert(transformer != nil);
	
	id (^forwardBlock)(NSArray *values, BOOL *success, NSError **error) = ^ id (NSArray *values, BOOL *success, NSError **error) {
		if (values == nil) return nil;
		
		if (![values isKindOfClass:NSArray.class]) {
			if (error != NULL) {
				NSDictionary *userInfo = @{
					NSLocalizedDescriptionKey: NSLocalizedString(@"Could not transform non-array type", @""),
					NSLocalizedFailureReasonErrorKey: [NSString stringWithFormat:NSLocalizedString(@"Expected an NSArray, got: %@.", @""), values],
					MTLTransformerErrorHandlingInputValueErrorKey: values
				};
				
				*error = [NSError errorWithDomain:MTLTransformerErrorHandlingErrorDomain code:MTLTransformerErrorHandlingErrorInvalidInput userInfo:userInfo];
			}
			*success = NO;
			return nil;
		}
		
		NSMutableArray *transformedValues = [NSMutableArray arrayWithCapacity:values.count];
		NSInteger index = -1;
		for (id value in values) {
			index++;
			if (value == NSNull.null) {
				[transformedValues addObject:NSNull.null];
				continue;
			}
			
			id transformedValue = nil;
			if ([transformer conformsToProtocol:@protocol(MTLTransformerErrorHandling)]) {
				NSError *underlyingError = nil;
				transformedValue = [(id<MTLTransformerErrorHandling>)transformer transformedValue:value success:success error:&underlyingError];
				
				if (*success == NO) {
					if (error != NULL) {
						NSDictionary *userInfo = @{
							NSLocalizedDescriptionKey: NSLocalizedString(@"Could not transform array", @""),
							NSLocalizedFailureReasonErrorKey: [NSString stringWithFormat:NSLocalizedString(@"Could not transform value at index %d", @""), index],
							NSUnderlyingErrorKey: underlyingError,
							MTLTransformerErrorHandlingInputValueErrorKey: values
						};

						*error = [NSError errorWithDomain:MTLTransformerErrorHandlingErrorDomain code:MTLTransformerErrorHandlingErrorInvalidInput userInfo:userInfo];
					}
					return nil;
				}
			} else {
				transformedValue = [transformer transformedValue:value];
			}
			
			if (transformedValue == nil) continue;
			
			[transformedValues addObject:transformedValue];
		}
<<<<<<< HEAD
		
		return transformedValues;
	};
	
	id (^reverseBlock)(NSArray *values, BOOL *success, NSError **error) = nil;
	if (transformer.class.allowsReverseTransformation) {
		reverseBlock = ^ id (NSArray *values, BOOL *success, NSError **error) {
			if (values == nil) return nil;
			
			if (![values isKindOfClass:NSArray.class]) {
				if (error != NULL) {
					NSDictionary *userInfo = @{
						NSLocalizedDescriptionKey: NSLocalizedString(@"Could not transform non-array type", @""),
						NSLocalizedFailureReasonErrorKey: [NSString stringWithFormat:NSLocalizedString(@"Expected an NSArray, got: %@.", @""), values],
						MTLTransformerErrorHandlingInputValueErrorKey: values
					};

					*error = [NSError errorWithDomain:MTLTransformerErrorHandlingErrorDomain code:MTLTransformerErrorHandlingErrorInvalidInput userInfo:userInfo];
				}
				*success = NO;
				return nil;
			}
			
			NSMutableArray *transformedValues = [NSMutableArray arrayWithCapacity:values.count];
			NSInteger index = -1;
			for (id value in values) {
				index++;
				if (value == NSNull.null) {
					[transformedValues addObject:NSNull.null];
=======
		reverseBlock:^ id (NSArray *models) {
			if (models == nil) return nil;

			NSAssert([models isKindOfClass:NSArray.class], @"Expected an array of MTLModels, got: %@", models);

			NSMutableArray *dictionaries = [NSMutableArray arrayWithCapacity:models.count];
			for (id model in models) {
				if (model == NSNull.null) {
					[dictionaries addObject:NSNull.null];
>>>>>>> 3ed52a57
					continue;
				}
				
				id transformedValue = nil;
				if ([transformer respondsToSelector:@selector(reverseTransformedValue:success:error:)]) {
					NSError *underlyingError = nil;
					transformedValue = [(id<MTLTransformerErrorHandling>)transformer reverseTransformedValue:value success:success error:&underlyingError];
					
					if (*success == NO) {
						if (error != NULL) {
							NSDictionary *userInfo = @{
								NSLocalizedDescriptionKey: NSLocalizedString(@"Could not transform array", @""),
								NSLocalizedFailureReasonErrorKey: [NSString stringWithFormat:NSLocalizedString(@"Could not transform value at index %d", @""), index],
								NSUnderlyingErrorKey: underlyingError,
								MTLTransformerErrorHandlingInputValueErrorKey: values
							};
							
							*error = [NSError errorWithDomain:MTLTransformerErrorHandlingErrorDomain code:MTLTransformerErrorHandlingErrorInvalidInput userInfo:userInfo];
						}
						return nil;
					}
				} else {
					transformedValue = [transformer reverseTransformedValue:value];
				}
				
				if (transformedValue == nil) continue;
				
				[transformedValues addObject:transformedValue];
			}
			
			return transformedValues;
		};
	}
	if (reverseBlock != nil) {
		return [MTLValueTransformer transformerUsingForwardBlock:forwardBlock reverseBlock:reverseBlock];
	} else {
		return [MTLValueTransformer transformerUsingForwardBlock:forwardBlock];
	}
}

+ (NSValueTransformer<MTLTransformerErrorHandling> *)mtl_validatingTransformerForClass:(Class)class {
	NSParameterAssert(class != nil);

	return [MTLValueTransformer transformerUsingForwardBlock:^ id (id value, BOOL *success, NSError **error) {
		if (value != nil && ![value isKindOfClass:class]) {
			if (error != NULL) {
				NSDictionary *userInfo = @{
										   NSLocalizedDescriptionKey: NSLocalizedString(@"Value did not match expected type", @""),
										   NSLocalizedFailureReasonErrorKey: [NSString stringWithFormat:NSLocalizedString(@"Expected %1$@ to be of class %2$@", @""), value, class],
										   MTLTransformerErrorHandlingInputValueErrorKey : value
										   };

				*error = [NSError errorWithDomain:MTLTransformerErrorHandlingErrorDomain code:MTLTransformerErrorHandlingErrorInvalidInput userInfo:userInfo];
			}
			*success = NO;
			return nil;
		}

		return value;
	}];
}

+ (NSValueTransformer *)mtl_valueMappingTransformerWithDictionary:(NSDictionary *)dictionary defaultValue:(id)defaultValue reverseDefaultValue:(id)reverseDefaultValue {
	NSParameterAssert(dictionary != nil);
	NSParameterAssert(dictionary.count == [[NSSet setWithArray:dictionary.allValues] count]);

	return [MTLValueTransformer
			transformerUsingForwardBlock:^ id (id <NSCopying> key, BOOL *success, NSError **error) {
				return dictionary[key ?: NSNull.null] ?: defaultValue;
			}
			reverseBlock:^ id (id value, BOOL *success, NSError **error) {
				__block id result = nil;
				[dictionary enumerateKeysAndObjectsUsingBlock:^(id key, id anObject, BOOL *stop) {
					if ([value isEqual:anObject]) {
						result = key;
						*stop = YES;
					}
				}];

				return result ?: reverseDefaultValue;
			}];
}

+ (NSValueTransformer *)mtl_valueMappingTransformerWithDictionary:(NSDictionary *)dictionary {
	return [self mtl_valueMappingTransformerWithDictionary:dictionary defaultValue:nil reverseDefaultValue:nil];
}

@end<|MERGE_RESOLUTION|>--- conflicted
+++ resolved
@@ -148,22 +148,11 @@
 		}];
 }
 
-<<<<<<< HEAD
 + (NSValueTransformer<MTLTransformerErrorHandling> *)mtl_JSONArrayTransformerWithModelClass:(Class)modelClass {
 	id<MTLTransformerErrorHandling> dictionaryTransformer = [self mtl_JSONDictionaryTransformerWithModelClass:modelClass];
 	
 	return [self mtl_arrayMappingTransformerWithTransformer:dictionaryTransformer];
 }
-=======
-+ (NSValueTransformer *)mtl_JSONArrayTransformerWithModelClass:(Class)modelClass {
-	NSValueTransformer *dictionaryTransformer = [self mtl_JSONDictionaryTransformerWithModelClass:modelClass];
-
-	return [MTLValueTransformer
-		reversibleTransformerWithForwardBlock:^ id (NSArray *dictionaries) {
-			if (dictionaries == nil) return nil;
-
-			NSAssert([dictionaries isKindOfClass:NSArray.class], @"Expected an array of dictionaries, got: %@", dictionaries);
->>>>>>> 3ed52a57
 
 + (NSValueTransformer<MTLTransformerErrorHandling> *)mtl_arrayMappingTransformerWithTransformer:(NSValueTransformer *)transformer {
 	NSParameterAssert(transformer != nil);
@@ -220,7 +209,6 @@
 			
 			[transformedValues addObject:transformedValue];
 		}
-<<<<<<< HEAD
 		
 		return transformedValues;
 	};
@@ -250,17 +238,7 @@
 				index++;
 				if (value == NSNull.null) {
 					[transformedValues addObject:NSNull.null];
-=======
-		reverseBlock:^ id (NSArray *models) {
-			if (models == nil) return nil;
-
-			NSAssert([models isKindOfClass:NSArray.class], @"Expected an array of MTLModels, got: %@", models);
-
-			NSMutableArray *dictionaries = [NSMutableArray arrayWithCapacity:models.count];
-			for (id model in models) {
-				if (model == NSNull.null) {
-					[dictionaries addObject:NSNull.null];
->>>>>>> 3ed52a57
+
 					continue;
 				}
 				

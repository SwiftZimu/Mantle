--- conflicted
+++ resolved
@@ -102,70 +102,6 @@
 }
 
 #pragma mark Customizable Transformers
-
-<<<<<<< HEAD
-+ (NSValueTransformer<MTLTransformerErrorHandling> *)mtl_valueMappingTransformerWithDictionary:(NSDictionary *)dictionary {
-=======
-+ (NSValueTransformer<MTLTransformerErrorHandling> *)mtl_JSONDictionaryTransformerWithModelClass:(Class)modelClass {
-	NSParameterAssert([modelClass isSubclassOfClass:MTLModel.class]);
-	NSParameterAssert([modelClass conformsToProtocol:@protocol(MTLJSONSerializing)]);
-
-	return [MTLValueTransformer
-		transformerUsingForwardBlock:^ id (id JSONDictionary, BOOL *success, NSError **error) {
-			if (JSONDictionary == nil) return nil;
-
-			if (![JSONDictionary isKindOfClass:NSDictionary.class]) {
-				if (error != NULL) {
-					NSDictionary *userInfo = @{
-						NSLocalizedDescriptionKey: NSLocalizedString(@"Could not convert JSON dictionary to model object", @""),
-						NSLocalizedFailureReasonErrorKey: [NSString stringWithFormat:NSLocalizedString(@"Expected an NSDictionary, got: %@", @""), JSONDictionary],
-						MTLTransformerErrorHandlingInputValueErrorKey : JSONDictionary
-					};
-
-					*error = [NSError errorWithDomain:MTLTransformerErrorHandlingErrorDomain code:MTLTransformerErrorHandlingErrorInvalidInput userInfo:userInfo];
-				}
-				*success = NO;
-				return nil;
-			}
-
-			id model = [MTLJSONAdapter modelOfClass:modelClass fromJSONDictionary:JSONDictionary error:error];
-			if (model == nil) {
-				*success = NO;
-			}
-
-			return model;
-		}
-		reverseBlock:^ NSDictionary * (id model, BOOL *success, NSError **error) {
-			if (model == nil) return nil;
-
-			if (![model isKindOfClass:MTLModel.class] || ![model conformsToProtocol:@protocol(MTLJSONSerializing)]) {
-				if (error != NULL) {
-					NSDictionary *userInfo = @{
-						NSLocalizedDescriptionKey: NSLocalizedString(@"Could not convert model object to JSON dictionary", @""),
-						NSLocalizedFailureReasonErrorKey: [NSString stringWithFormat:NSLocalizedString(@"Expected a MTLModel object conforming to <MTLJSONSerializing>, got: %@.", @""), model],
-						MTLTransformerErrorHandlingInputValueErrorKey : model
-					};
-
-					*error = [NSError errorWithDomain:MTLTransformerErrorHandlingErrorDomain code:MTLTransformerErrorHandlingErrorInvalidInput userInfo:userInfo];
-				}
-				*success = NO;
-				return nil;
-			}
-
-			NSDictionary *result = [MTLJSONAdapter JSONDictionaryFromModel:model error:error];
-			if (result == nil) {
-				*success = NO;
-			}
-
-			return result;
-		}];
-}
-
-+ (NSValueTransformer<MTLTransformerErrorHandling> *)mtl_JSONArrayTransformerWithModelClass:(Class)modelClass {
-	id<MTLTransformerErrorHandling> dictionaryTransformer = [self mtl_JSONDictionaryTransformerWithModelClass:modelClass];
-	
-	return [self mtl_arrayMappingTransformerWithTransformer:dictionaryTransformer];
-}
 
 + (NSValueTransformer<MTLTransformerErrorHandling> *)mtl_arrayMappingTransformerWithTransformer:(NSValueTransformer *)transformer {
 	NSParameterAssert(transformer != nil);
@@ -315,7 +251,6 @@
 }
 
 + (NSValueTransformer *)mtl_valueMappingTransformerWithDictionary:(NSDictionary *)dictionary defaultValue:(id)defaultValue reverseDefaultValue:(id)reverseDefaultValue {
->>>>>>> 74edd2e5
 	NSParameterAssert(dictionary != nil);
 	NSParameterAssert(dictionary.count == [[NSSet setWithArray:dictionary.allValues] count]);
 

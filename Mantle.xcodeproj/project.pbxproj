--- conflicted
+++ resolved
@@ -27,15 +27,12 @@
 		54803A35178829A800011B39 /* NSError+MTLModelException.m in Sources */ = {isa = PBXBuildFile; fileRef = 54803A31178829A700011B39 /* NSError+MTLModelException.m */; };
 		54803A3B17882CCD00011B39 /* MTLErrorModelExceptionSpec.m in Sources */ = {isa = PBXBuildFile; fileRef = 54803A3A17882CCD00011B39 /* MTLErrorModelExceptionSpec.m */; };
 		54803A3C17882CCD00011B39 /* MTLErrorModelExceptionSpec.m in Sources */ = {isa = PBXBuildFile; fileRef = 54803A3A17882CCD00011B39 /* MTLErrorModelExceptionSpec.m */; };
-<<<<<<< HEAD
 		54D5E9E518182C0E0014896C /* MTLIdentityMapping.h in Headers */ = {isa = PBXBuildFile; fileRef = 54D5E9E318182C0E0014896C /* MTLIdentityMapping.h */; };
 		54D5E9E618182C0E0014896C /* MTLIdentityMapping.m in Sources */ = {isa = PBXBuildFile; fileRef = 54D5E9E418182C0E0014896C /* MTLIdentityMapping.m */; };
 		54D5E9EB18182C120014896C /* MTLIdentityMapping.m in Sources */ = {isa = PBXBuildFile; fileRef = 54D5E9E418182C0E0014896C /* MTLIdentityMapping.m */; };
 		54D5E9ED18182D150014896C /* MTLIdentityMappingSpec.m in Sources */ = {isa = PBXBuildFile; fileRef = 54D5E9EC18182D150014896C /* MTLIdentityMappingSpec.m */; };
 		54D5E9EE18182D170014896C /* MTLIdentityMappingSpec.m in Sources */ = {isa = PBXBuildFile; fileRef = 54D5E9EC18182D150014896C /* MTLIdentityMappingSpec.m */; };
-=======
 		5487912418210717007F8347 /* MTLTransformerErrorHandling.m in Sources */ = {isa = PBXBuildFile; fileRef = 5487912318210717007F8347 /* MTLTransformerErrorHandling.m */; };
->>>>>>> 870fc7c4
 		88080C18160A706900CCABF2 /* NSArray+MTLManipulationAdditions.h in Headers */ = {isa = PBXBuildFile; fileRef = 88080C16160A706900CCABF2 /* NSArray+MTLManipulationAdditions.h */; settings = {ATTRIBUTES = (Public, ); }; };
 		88080C19160A706900CCABF2 /* NSArray+MTLManipulationAdditions.m in Sources */ = {isa = PBXBuildFile; fileRef = 88080C17160A706900CCABF2 /* NSArray+MTLManipulationAdditions.m */; };
 		88080C1A160A706900CCABF2 /* NSArray+MTLManipulationAdditions.m in Sources */ = {isa = PBXBuildFile; fileRef = 88080C17160A706900CCABF2 /* NSArray+MTLManipulationAdditions.m */; };
@@ -238,13 +235,10 @@
 		54803A30178829A700011B39 /* NSError+MTLModelException.h */ = {isa = PBXFileReference; fileEncoding = 4; lastKnownFileType = sourcecode.c.h; path = "NSError+MTLModelException.h"; sourceTree = "<group>"; };
 		54803A31178829A700011B39 /* NSError+MTLModelException.m */ = {isa = PBXFileReference; fileEncoding = 4; lastKnownFileType = sourcecode.c.objc; path = "NSError+MTLModelException.m"; sourceTree = "<group>"; };
 		54803A3A17882CCD00011B39 /* MTLErrorModelExceptionSpec.m */ = {isa = PBXFileReference; fileEncoding = 4; lastKnownFileType = sourcecode.c.objc; path = MTLErrorModelExceptionSpec.m; sourceTree = "<group>"; };
-<<<<<<< HEAD
 		54D5E9E318182C0E0014896C /* MTLIdentityMapping.h */ = {isa = PBXFileReference; fileEncoding = 4; lastKnownFileType = sourcecode.c.h; path = MTLIdentityMapping.h; sourceTree = "<group>"; };
 		54D5E9E418182C0E0014896C /* MTLIdentityMapping.m */ = {isa = PBXFileReference; fileEncoding = 4; lastKnownFileType = sourcecode.c.objc; path = MTLIdentityMapping.m; sourceTree = "<group>"; };
 		54D5E9EC18182D150014896C /* MTLIdentityMappingSpec.m */ = {isa = PBXFileReference; fileEncoding = 4; lastKnownFileType = sourcecode.c.objc; path = MTLIdentityMappingSpec.m; sourceTree = "<group>"; };
-=======
 		5487912318210717007F8347 /* MTLTransformerErrorHandling.m */ = {isa = PBXFileReference; fileEncoding = 4; lastKnownFileType = sourcecode.c.objc; path = MTLTransformerErrorHandling.m; sourceTree = "<group>"; };
->>>>>>> 870fc7c4
 		88080C16160A706900CCABF2 /* NSArray+MTLManipulationAdditions.h */ = {isa = PBXFileReference; fileEncoding = 4; lastKnownFileType = sourcecode.c.h; path = "NSArray+MTLManipulationAdditions.h"; sourceTree = "<group>"; };
 		88080C17160A706900CCABF2 /* NSArray+MTLManipulationAdditions.m */ = {isa = PBXFileReference; fileEncoding = 4; lastKnownFileType = sourcecode.c.objc; path = "NSArray+MTLManipulationAdditions.m"; sourceTree = "<group>"; };
 		88080C1C160A719D00CCABF2 /* MTLArrayManipulationSpec.m */ = {isa = PBXFileReference; fileEncoding = 4; lastKnownFileType = sourcecode.c.objc; path = MTLArrayManipulationSpec.m; sourceTree = "<group>"; };

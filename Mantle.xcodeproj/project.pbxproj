--- conflicted
+++ resolved
@@ -65,17 +65,14 @@
 		D08B5AB316002A23001FE685 /* MTLValueTransformerSpec.m in Sources */ = {isa = PBXBuildFile; fileRef = D08B5AB116002A23001FE685 /* MTLValueTransformerSpec.m */; };
 		D090E63E15F73269005282F9 /* EXTScope.m in Sources */ = {isa = PBXBuildFile; fileRef = D090E63C15F73265005282F9 /* EXTScope.m */; };
 		D090E63F15F73269005282F9 /* EXTScope.m in Sources */ = {isa = PBXBuildFile; fileRef = D090E63C15F73265005282F9 /* EXTScope.m */; };
-<<<<<<< HEAD
 		D0ABD7A11746D56E006BEA7D /* MTLManagedObjectAdapterSpec.m in Sources */ = {isa = PBXBuildFile; fileRef = D0ABD7A01746D56E006BEA7D /* MTLManagedObjectAdapterSpec.m */; };
 		D0ABD7A21746D56E006BEA7D /* MTLManagedObjectAdapterSpec.m in Sources */ = {isa = PBXBuildFile; fileRef = D0ABD7A01746D56E006BEA7D /* MTLManagedObjectAdapterSpec.m */; };
-=======
 		D0BFC36717476A5F00F5DC5D /* MTLValueTransformerInversionAdditionsSpec.m in Sources */ = {isa = PBXBuildFile; fileRef = D0BFC36617476A5F00F5DC5D /* MTLValueTransformerInversionAdditionsSpec.m */; };
 		D0BFC36817476A5F00F5DC5D /* MTLValueTransformerInversionAdditionsSpec.m in Sources */ = {isa = PBXBuildFile; fileRef = D0BFC36617476A5F00F5DC5D /* MTLValueTransformerInversionAdditionsSpec.m */; };
 		D0BFC36F17476B4700F5DC5D /* NSValueTransformer+MTLInversionAdditions.h in Headers */ = {isa = PBXBuildFile; fileRef = D0BFC36D17476B4700F5DC5D /* NSValueTransformer+MTLInversionAdditions.h */; settings = {ATTRIBUTES = (Public, ); }; };
 		D0BFC37017476B4700F5DC5D /* NSValueTransformer+MTLInversionAdditions.h in Headers */ = {isa = PBXBuildFile; fileRef = D0BFC36D17476B4700F5DC5D /* NSValueTransformer+MTLInversionAdditions.h */; settings = {ATTRIBUTES = (Public, ); }; };
 		D0BFC37117476B4700F5DC5D /* NSValueTransformer+MTLInversionAdditions.m in Sources */ = {isa = PBXBuildFile; fileRef = D0BFC36E17476B4700F5DC5D /* NSValueTransformer+MTLInversionAdditions.m */; };
 		D0BFC37217476B4700F5DC5D /* NSValueTransformer+MTLInversionAdditions.m in Sources */ = {isa = PBXBuildFile; fileRef = D0BFC36E17476B4700F5DC5D /* NSValueTransformer+MTLInversionAdditions.m */; };
->>>>>>> b5432d6c
 		D0C27CF6161107E5002FE587 /* MTLDictionaryManipulationSpec.m in Sources */ = {isa = PBXBuildFile; fileRef = D0C27CF5161107E5002FE587 /* MTLDictionaryManipulationSpec.m */; };
 		D0C27CF7161107E5002FE587 /* MTLDictionaryManipulationSpec.m in Sources */ = {isa = PBXBuildFile; fileRef = D0C27CF5161107E5002FE587 /* MTLDictionaryManipulationSpec.m */; };
 		D0C27D0A16110973002FE587 /* NSDictionary+MTLManipulationAdditions.h in Headers */ = {isa = PBXBuildFile; fileRef = D0C27D0816110973002FE587 /* NSDictionary+MTLManipulationAdditions.h */; settings = {ATTRIBUTES = (Public, ); }; };
@@ -270,13 +267,10 @@
 		D090E63B15F73265005282F9 /* EXTScope.h */ = {isa = PBXFileReference; lastKnownFileType = sourcecode.c.h; name = EXTScope.h; path = extobjc/EXTScope.h; sourceTree = "<group>"; };
 		D090E63C15F73265005282F9 /* EXTScope.m */ = {isa = PBXFileReference; lastKnownFileType = sourcecode.c.objc; name = EXTScope.m; path = extobjc/EXTScope.m; sourceTree = "<group>"; };
 		D090E63D15F73265005282F9 /* metamacros.h */ = {isa = PBXFileReference; lastKnownFileType = sourcecode.c.h; name = metamacros.h; path = extobjc/metamacros.h; sourceTree = "<group>"; };
-<<<<<<< HEAD
 		D0ABD7A01746D56E006BEA7D /* MTLManagedObjectAdapterSpec.m */ = {isa = PBXFileReference; fileEncoding = 4; lastKnownFileType = sourcecode.c.objc; path = MTLManagedObjectAdapterSpec.m; sourceTree = "<group>"; };
-=======
 		D0BFC36617476A5F00F5DC5D /* MTLValueTransformerInversionAdditionsSpec.m */ = {isa = PBXFileReference; fileEncoding = 4; lastKnownFileType = sourcecode.c.objc; path = MTLValueTransformerInversionAdditionsSpec.m; sourceTree = "<group>"; };
 		D0BFC36D17476B4700F5DC5D /* NSValueTransformer+MTLInversionAdditions.h */ = {isa = PBXFileReference; fileEncoding = 4; lastKnownFileType = sourcecode.c.h; path = "NSValueTransformer+MTLInversionAdditions.h"; sourceTree = "<group>"; };
 		D0BFC36E17476B4700F5DC5D /* NSValueTransformer+MTLInversionAdditions.m */ = {isa = PBXFileReference; fileEncoding = 4; lastKnownFileType = sourcecode.c.objc; path = "NSValueTransformer+MTLInversionAdditions.m"; sourceTree = "<group>"; };
->>>>>>> b5432d6c
 		D0C27CF5161107E5002FE587 /* MTLDictionaryManipulationSpec.m */ = {isa = PBXFileReference; fileEncoding = 4; lastKnownFileType = sourcecode.c.objc; path = MTLDictionaryManipulationSpec.m; sourceTree = "<group>"; };
 		D0C27D0816110973002FE587 /* NSDictionary+MTLManipulationAdditions.h */ = {isa = PBXFileReference; fileEncoding = 4; lastKnownFileType = sourcecode.c.h; path = "NSDictionary+MTLManipulationAdditions.h"; sourceTree = "<group>"; };
 		D0C27D0916110973002FE587 /* NSDictionary+MTLManipulationAdditions.m */ = {isa = PBXFileReference; fileEncoding = 4; lastKnownFileType = sourcecode.c.objc; path = "NSDictionary+MTLManipulationAdditions.m"; sourceTree = "<group>"; };
@@ -602,11 +596,8 @@
 				1ED5B5D0163A4E3C0072668E /* NSObject+MTLComparisonAdditions.h in Headers */,
 				D01BD09D16CB432D00EC95C7 /* MTLJSONAdapter.h in Headers */,
 				D01BD0AF16CB52E800EC95C7 /* MTLModel+NSCoding.h in Headers */,
-<<<<<<< HEAD
 				D0E51937170A06CF00E8897B /* MTLManagedObjectAdapter.h in Headers */,
-=======
 				D0BFC36F17476B4700F5DC5D /* NSValueTransformer+MTLInversionAdditions.h in Headers */,
->>>>>>> b5432d6c
 			);
 			runOnlyForDeploymentPostprocessing = 0;
 		};
@@ -623,11 +614,8 @@
 				D8A173031697E87A002CFCC8 /* NSObject+MTLComparisonAdditions.h in Headers */,
 				D01BD09E16CB432D00EC95C7 /* MTLJSONAdapter.h in Headers */,
 				D01BD0B016CB52E800EC95C7 /* MTLModel+NSCoding.h in Headers */,
-<<<<<<< HEAD
 				D0E51938170A06CF00E8897B /* MTLManagedObjectAdapter.h in Headers */,
-=======
 				D0BFC37017476B4700F5DC5D /* NSValueTransformer+MTLInversionAdditions.h in Headers */,
->>>>>>> b5432d6c
 			);
 			runOnlyForDeploymentPostprocessing = 0;
 		};
@@ -882,11 +870,8 @@
 				D01BD09F16CB432D00EC95C7 /* MTLJSONAdapter.m in Sources */,
 				D01BD0B116CB52E800EC95C7 /* MTLModel+NSCoding.m in Sources */,
 				D058FE2116EFB3D2009DFB47 /* MTLReflection.m in Sources */,
-<<<<<<< HEAD
 				D0E51939170A06CF00E8897B /* MTLManagedObjectAdapter.m in Sources */,
-=======
 				D0BFC37117476B4700F5DC5D /* NSValueTransformer+MTLInversionAdditions.m in Sources */,
->>>>>>> b5432d6c
 			);
 			runOnlyForDeploymentPostprocessing = 0;
 		};
@@ -904,13 +889,10 @@
 				1ED5B5CC163A4E2B0072668E /* MTLComparisonAdditionsSpec.m in Sources */,
 				D02E48EA16CB8ACA00257645 /* MTLModelNSCodingSpec.m in Sources */,
 				D02E48F116CB8ADB00257645 /* MTLJSONAdapterSpec.m in Sources */,
-<<<<<<< HEAD
 				D021D938170F806B00C37E36 /* TestModel.xcdatamodeld in Sources */,
 				D021D944170F878E00C37E36 /* MTLCoreDataTestModels.m in Sources */,
 				D0ABD7A11746D56E006BEA7D /* MTLManagedObjectAdapterSpec.m in Sources */,
-=======
 				D0BFC36717476A5F00F5DC5D /* MTLValueTransformerInversionAdditionsSpec.m in Sources */,
->>>>>>> b5432d6c
 			);
 			runOnlyForDeploymentPostprocessing = 0;
 		};
@@ -929,11 +911,8 @@
 				D01BD0A016CB432D00EC95C7 /* MTLJSONAdapter.m in Sources */,
 				D01BD0B216CB52E800EC95C7 /* MTLModel+NSCoding.m in Sources */,
 				D058FE2216EFB3D2009DFB47 /* MTLReflection.m in Sources */,
-<<<<<<< HEAD
 				D0E5193A170A06CF00E8897B /* MTLManagedObjectAdapter.m in Sources */,
-=======
 				D0BFC37217476B4700F5DC5D /* NSValueTransformer+MTLInversionAdditions.m in Sources */,
->>>>>>> b5432d6c
 			);
 			runOnlyForDeploymentPostprocessing = 0;
 		};
@@ -951,13 +930,10 @@
 				1ED5B5CD163A4E2B0072668E /* MTLComparisonAdditionsSpec.m in Sources */,
 				D02E48EB16CB8ACA00257645 /* MTLModelNSCodingSpec.m in Sources */,
 				D02E48F216CB8ADB00257645 /* MTLJSONAdapterSpec.m in Sources */,
-<<<<<<< HEAD
 				D021D939170F806B00C37E36 /* TestModel.xcdatamodeld in Sources */,
 				D021D945170F878E00C37E36 /* MTLCoreDataTestModels.m in Sources */,
 				D0ABD7A21746D56E006BEA7D /* MTLManagedObjectAdapterSpec.m in Sources */,
-=======
 				D0BFC36817476A5F00F5DC5D /* MTLValueTransformerInversionAdditionsSpec.m in Sources */,
->>>>>>> b5432d6c
 			);
 			runOnlyForDeploymentPostprocessing = 0;
 		};

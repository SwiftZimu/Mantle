--- conflicted
+++ resolved
@@ -10,12 +10,9 @@
 #import <Nimble/Nimble.h>
 #import <Quick/Quick.h>
 
+#import "MTLTestJSONAdapter.h"
 #import "MTLTestModel.h"
-<<<<<<< HEAD
 #import "MTLTransformerErrorExamples.h"
-=======
-#import "MTLTestJSONAdapter.h"
->>>>>>> 74edd2e5
 
 QuickSpecBegin(MTLJSONAdapterSpec)
 
@@ -375,7 +372,6 @@
 	expect(@(error.code)).to(equal(@(MTLTestModelNameMissing)));
 });
 
-<<<<<<< HEAD
 describe(@"JSON transformers", ^{
 	describe(@"dictionary transformer", ^{
 		__block NSValueTransformer *transformer;
@@ -383,24 +379,24 @@
 		__block MTLTestModel *model;
 		__block NSDictionary *JSONDictionary;
 		
-		before(^{
+		beforeEach(^{
 			model = [[MTLTestModel alloc] init];
 			JSONDictionary = [MTLJSONAdapter JSONDictionaryFromModel:model error:NULL];
 			
 			transformer = [MTLJSONAdapter dictionaryTransformerWithModelClass:MTLTestModel.class];
-			expect(transformer).notTo.beNil();
+			expect(transformer).notTo(beNil());
 		});
 		
 		it(@"should transform a JSON dictionary into a model", ^{
-			expect([transformer transformedValue:JSONDictionary]).to.equal(model);
+			expect([transformer transformedValue:JSONDictionary]).to(equal(model));
 		});
 		
 		it(@"should transform a model into a JSON dictionary", ^{
-			expect([transformer.class allowsReverseTransformation]).to.beTruthy();
-			expect([transformer reverseTransformedValue:model]).to.equal(JSONDictionary);
-		});
-		
-		itShouldBehaveLike(MTLTransformerErrorExamples, ^{
+			expect(@([transformer.class allowsReverseTransformation])).to(beTruthy());
+			expect([transformer reverseTransformedValue:model]).to(equal(JSONDictionary));
+		});
+		
+		itBehavesLike(MTLTransformerErrorExamples, ^{
 			return @{
 				MTLTransformerErrorExamplesTransformer: transformer,
 				MTLTransformerErrorExamplesInvalidTransformationInput: NSNull.null,
@@ -426,7 +422,7 @@
 				[uniqueModels addObject:model];
 				
 				NSDictionary *dict = [MTLJSONAdapter JSONDictionaryFromModel:model error:NULL];
-				expect(dict).notTo.beNil();
+				expect(dict).notTo(beNil());
 				
 				[mutableDictionaries addObject:dict];
 			}
@@ -438,19 +434,19 @@
 			JSONDictionaries = [mutableDictionaries copy];
 			
 			transformer = [MTLJSONAdapter arrayTransformerWithModelClass:MTLTestModel.class];
-			expect(transformer).notTo.beNil();
+			expect(transformer).notTo(beNil());
 		});
 		
 		it(@"should transform JSON dictionaries into models", ^{
-			expect([transformer transformedValue:JSONDictionaries]).to.equal(models);
+			expect([transformer transformedValue:JSONDictionaries]).to(equal(models));
 		});
 		
 		it(@"should transform models into JSON dictionaries", ^{
-			expect([transformer.class allowsReverseTransformation]).to.beTruthy();
-			expect([transformer reverseTransformedValue:models]).to.equal(JSONDictionaries);
-		});
-		
-		itShouldBehaveLike(MTLTransformerErrorExamples, ^{
+			expect(@([transformer.class allowsReverseTransformation])).to(beTruthy());
+			expect([transformer reverseTransformedValue:models]).to(equal(JSONDictionaries));
+		});
+		
+		itBehavesLike(MTLTransformerErrorExamples, ^{
 			return @{
 				MTLTransformerErrorExamplesTransformer: transformer,
 				MTLTransformerErrorExamplesInvalidTransformationInput: NSNull.null,
@@ -460,8 +456,6 @@
 	});
 });
 
-SpecEnd
-=======
 describe(@"Deserializing multiple models", ^{
 	NSDictionary *value1 = @{
 		@"username": @"foo"
@@ -532,6 +526,4 @@
 	expect(JSONArray[1][@"username"]).to(equal(@"bar"));
 });
 
-
-QuickSpecEnd
->>>>>>> 74edd2e5
+QuickSpecEnd
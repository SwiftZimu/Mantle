--- conflicted
+++ resolved
@@ -101,11 +101,7 @@
 	expect(error.code).to.equal(MTLJSONAdapterErrorInvalidJSONDictionary);
 });
 
-<<<<<<< HEAD
-it(@"should not support key paths across arrays", ^{
-=======
 it(@"should support key paths across arrays", ^{
->>>>>>> 3ed52a57
 	NSDictionary *values = @{
 		@"users": @[
 			@{

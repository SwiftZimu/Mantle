//
//  MTLTestModel.m
//  Mantle
//
//  Created by Justin Spahr-Summers on 2012-09-11.
//  Copyright (c) 2012 GitHub. All rights reserved.
//

#import "NSDictionary+MTLManipulationAdditions.h"

#import "MTLTestModel.h"
#import "NSDictionary+MTLMappingAdditions.h"

NSString * const MTLTestModelErrorDomain = @"MTLTestModelErrorDomain";
const NSInteger MTLTestModelNameTooLong = 1;
const NSInteger MTLTestModelNameMissing = 2;

static NSUInteger modelVersion = 1;

@implementation MTLEmptyTestModel
@end

@implementation MTLTestModel

#pragma mark Properties

- (BOOL)validateName:(NSString **)name error:(NSError **)error {
	if ([*name length] < 10) return YES;
	if (error != NULL) {
		*error = [NSError errorWithDomain:MTLTestModelErrorDomain code:MTLTestModelNameTooLong userInfo:nil];
	}

	return NO;
}

- (NSString *)dynamicName {
	return self.name;
}

#pragma mark Versioning

+ (void)setModelVersion:(NSUInteger)version {
	modelVersion = version;
}

+ (NSUInteger)modelVersion {
	return modelVersion;
}

#pragma mark Lifecycle

- (instancetype)init {
	self = [super init];
	if (self == nil) return nil;

	self.count = 1;
	return self;
}

#pragma mark MTLJSONSerializing

+ (NSDictionary *)JSONKeyPathsByPropertyKey {
	NSMutableDictionary *mapping = [[NSDictionary mtl_identityPropertyMapWithModel:self] mutableCopy];

	[mapping removeObjectForKey:@"weakModel"];
	[mapping addEntriesFromDictionary:@{
		@"name": @"username",
		@"nestedName": @"nested.name"
	}];

	return mapping;
}

+ (NSValueTransformer *)countJSONTransformer {
	return [MTLValueTransformer
		transformerUsingForwardBlock:^(NSString *str, BOOL *success, NSError **error) {
			return @(str.integerValue);
		}
		reverseBlock:^(NSNumber *num, BOOL *success, NSError **error) {
			return num.stringValue;
		}];
}

#pragma mark NSCoding

- (void)encodeWithCoder:(NSCoder *)coder {
	[super encodeWithCoder:coder];

	if (modelVersion == 0) {
		[coder encodeObject:self.name forKey:@"mtl_name"];
	}
}

+ (NSDictionary *)encodingBehaviorsByPropertyKey {
	return [super.encodingBehaviorsByPropertyKey mtl_dictionaryByAddingEntriesFromDictionary:@{
		@"nestedName": @(MTLModelEncodingBehaviorExcluded)
	}];
}

- (id)decodeValueForKey:(NSString *)key withCoder:(NSCoder *)coder modelVersion:(NSUInteger)fromVersion {
	NSParameterAssert(key != nil);
	NSParameterAssert(coder != nil);

	if ([key isEqual:@"name"] && fromVersion == 0) {
		return [@"M: " stringByAppendingString:[coder decodeObjectForKey:@"mtl_name"]];
	}

	return [super decodeValueForKey:key withCoder:coder modelVersion:fromVersion];
}

+ (NSDictionary *)dictionaryValueFromArchivedExternalRepresentation:(NSDictionary *)externalRepresentation version:(NSUInteger)fromVersion {
	NSParameterAssert(externalRepresentation != nil);
	NSParameterAssert(fromVersion == 1);

	return @{
		@"name": externalRepresentation[@"username"],
		@"nestedName": externalRepresentation[@"nested"][@"name"],
		@"count": @([externalRepresentation[@"count"] integerValue])
	};
}

#pragma mark Property Storage Behavior

+ (MTLPropertyStorage)storageBehaviorForPropertyWithKey:(NSString *)propertyKey {
	if ([propertyKey isEqual:@"weakModel"]) {
		return MTLPropertyStorageTransitory;
	} else {
		return [super storageBehaviorForPropertyWithKey:propertyKey];
	}
}

#pragma mark Merging

- (void)mergeCountFromModel:(MTLTestModel *)model {
	self.count += model.count;
}

@end

@implementation MTLArrayTestModel

+ (NSDictionary *)JSONKeyPathsByPropertyKey {
	return @{
		@"names": @"users.name"
	};
}

@end

@implementation MTLSubstitutingTestModel

+ (NSDictionary *)JSONKeyPathsByPropertyKey {
	return [NSDictionary mtl_identityPropertyMapWithModel:self];
}

+ (Class)classForParsingJSONDictionary:(NSDictionary *)JSONDictionary {
	NSParameterAssert(JSONDictionary != nil);

	if (JSONDictionary[@"username"] == nil) {
		return nil;
	} else {
		return MTLTestModel.class;
	}
}

@end

@implementation MTLValidationModel

- (BOOL)validateName:(NSString **)name error:(NSError **)error {
	if (*name != nil) return YES;
	if (error != NULL) {
		*error = [NSError errorWithDomain:MTLTestModelErrorDomain code:MTLTestModelNameMissing userInfo:nil];
	}

	return NO;
}

@end

@implementation MTLSelfValidatingModel

- (BOOL)validateName:(NSString **)name error:(NSError **)error {
	if (*name != nil) return YES;

	*name = @"foobar";

	return YES;
}

@end

@implementation MTLURLModel

- (instancetype)init {
	self = [super init];
	if (self == nil) return nil;

	self.URL = [NSURL URLWithString:@"http://github.com"];
	return self;
}

+ (NSDictionary *)JSONKeyPathsByPropertyKey {
	return [NSDictionary mtl_identityPropertyMapWithModel:self];
}

@end

@implementation MTLBoolModel

+ (NSDictionary *)JSONKeyPathsByPropertyKey {
	return [NSDictionary mtl_identityPropertyMapWithModel:self];
}

@end

@implementation MTLNonPropertyModel

+ (NSSet *)propertyKeys {
	return [NSSet setWithObject:@"homepage"];
}

- (NSURL *)homepage {
	return [NSURL URLWithString:@"about:blank"];
}

+ (MTLPropertyStorage)storageBehaviorForPropertyWithKey:(NSString *)propertyKey {
	if ([propertyKey isEqual:@"homepage"]) {
		return MTLPropertyStoragePermanent;
	}

	return [super storageBehaviorForPropertyWithKey:propertyKey];
}

#pragma mark - MTLJSONSerializing

+ (NSDictionary *)JSONKeyPathsByPropertyKey {
	return @{
		@"homepage": @"homepage"
	};
}

@end

<<<<<<< HEAD
@implementation MTLConformingModel

#pragma mark Lifecycle

+ (instancetype)modelWithDictionary:(NSDictionary *)dictionaryValue error:(NSError **)error {
	return [[self alloc] initWithDictionary:dictionaryValue error:error];
}

- (instancetype)initWithDictionary:(NSDictionary *)dictionaryValue error:(NSError **)error {
	self = [super init];
	if (self == nil) return nil;

	_name = dictionaryValue[@"name"];

	return self;
}

#pragma mark MTLModel

- (NSDictionary *)dictionaryValue {
	if (self.name == nil) return @{};

	return @{
		@"name": self.name
	};
}

+ (NSSet *)propertyKeys {
	return [NSSet setWithObject:@"name"];
}

- (void)mergeValueForKey:(NSString *)key fromModel:(id<MTLModel>)model {
	if ([key isEqualToString:@"name"]) {
		self.name = [model dictionaryValue][@"name"];
	}
}

- (void)mergeValuesForKeysFromModel:(id<MTLModel>)model {
	self.name = [model dictionaryValue][@"name"];
}

#pragma mark MTLJSONSerializing

+ (NSDictionary *)JSONKeyPathsByPropertyKey {
	return @{
		@"name": @"name"
	};
}

#pragma mark NSObject

- (NSUInteger)hash {
	return self.name.hash;
}

- (BOOL)isEqual:(MTLConformingModel *)model {
	if (self == model) return YES;
	if (![model isMemberOfClass:self.class]) return NO;

	return self.name == model.name || [self.name isEqual:model.name];
}

#pragma mark NSCopying

- (id)copyWithZone:(NSZone *)zone {
=======
@implementation MTLStorageBehaviorModel

- (id)notIvarBacked {
>>>>>>> 1a4507e9
	return self;
}

@end<|MERGE_RESOLUTION|>--- conflicted
+++ resolved
@@ -242,7 +242,6 @@
 
 @end
 
-<<<<<<< HEAD
 @implementation MTLConformingModel
 
 #pragma mark Lifecycle
@@ -308,11 +307,14 @@
 #pragma mark NSCopying
 
 - (id)copyWithZone:(NSZone *)zone {
-=======
+	return self;
+}
+
+@end
+
 @implementation MTLStorageBehaviorModel
 
 - (id)notIvarBacked {
->>>>>>> 1a4507e9
 	return self;
 }
 

--- conflicted
+++ resolved
@@ -90,93 +90,6 @@
 	});
 });
 
-<<<<<<< HEAD
-=======
-
-describe(@"JSON transformers", ^{
-	describe(@"dictionary transformer", ^{
-		__block NSValueTransformer *transformer;
-
-		__block MTLTestModel *model;
-		__block NSDictionary *JSONDictionary;
-
-		beforeEach(^{
-			model = [[MTLTestModel alloc] init];
-			JSONDictionary = [MTLJSONAdapter JSONDictionaryFromModel:model error:NULL];
-
-			transformer = [NSValueTransformer mtl_JSONDictionaryTransformerWithModelClass:MTLTestModel.class];
-			expect(transformer).notTo(beNil());
-		});
-
-		it(@"should transform a JSON dictionary into a model", ^{
-			expect([transformer transformedValue:JSONDictionary]).to(equal(model));
-		});
-
-		it(@"should transform a model into a JSON dictionary", ^{
-			expect(@([transformer.class allowsReverseTransformation])).to(beTruthy());
-			expect([transformer reverseTransformedValue:model]).to(equal(JSONDictionary));
-		});
-
-		itBehavesLike(MTLTransformerErrorExamples, ^{
-			return @{
-				MTLTransformerErrorExamplesTransformer: transformer,
-				MTLTransformerErrorExamplesInvalidTransformationInput: NSNull.null,
-				MTLTransformerErrorExamplesInvalidReverseTransformationInput: NSNull.null
-			};
-		});
-	});
-
-	describe(@"external representation array transformer", ^{
-		__block NSValueTransformer *transformer;
-
-		__block NSArray *models;
-		__block NSArray *JSONDictionaries;
-
-		beforeEach(^{
-			NSMutableArray *uniqueModels = [NSMutableArray array];
-			NSMutableArray *mutableDictionaries = [NSMutableArray array];
-
-			for (NSUInteger i = 0; i < 10; i++) {
-				MTLTestModel *model = [[MTLTestModel alloc] init];
-				model.count = i;
-
-				[uniqueModels addObject:model];
-
-				NSDictionary *dict = [MTLJSONAdapter JSONDictionaryFromModel:model error:NULL];
-				expect(dict).notTo(beNil());
-
-				[mutableDictionaries addObject:dict];
-			}
-
-			uniqueModels[2] = NSNull.null;
-			mutableDictionaries[2] = NSNull.null;
-
-			models = [uniqueModels copy];
-			JSONDictionaries = [mutableDictionaries copy];
-
-			transformer = [NSValueTransformer mtl_JSONArrayTransformerWithModelClass:MTLTestModel.class];
-			expect(transformer).notTo(beNil());
-		});
-
-		it(@"should transform JSON dictionaries into models", ^{
-			expect([transformer transformedValue:JSONDictionaries]).to(equal(models));
-		});
-
-		it(@"should transform models into JSON dictionaries", ^{
-			expect(@([transformer.class allowsReverseTransformation])).to(beTruthy());
-			expect([transformer reverseTransformedValue:models]).to(equal(JSONDictionaries));
-		});
-
-		itBehavesLike(MTLTransformerErrorExamples, ^{
-			return @{
-				MTLTransformerErrorExamplesTransformer: transformer,
-				MTLTransformerErrorExamplesInvalidTransformationInput: NSNull.null,
-				MTLTransformerErrorExamplesInvalidReverseTransformationInput: NSNull.null
-			};
-		});
-	});
-});
-
 describe(@"+mtl_arrayMappingTransformerWithTransformer:", ^{
 	__block NSValueTransformer *transformer;
 
@@ -238,7 +151,6 @@
 	});
 });
 
->>>>>>> 74edd2e5
 describe(@"value mapping transformer", ^{
 	__block NSValueTransformer *transformer;
 

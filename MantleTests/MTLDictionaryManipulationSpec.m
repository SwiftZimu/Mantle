//
//  MTLDictionaryManipulationSpec.m
//  Mantle
//
//  Created by Justin Spahr-Summers on 2012-09-24.
//  Copyright (c) 2012 GitHub. All rights reserved.
//

#import <Mantle/Mantle.h>
#import <Nimble/Nimble.h>
#import <Quick/Quick.h>

QuickSpecBegin(MTLDictionaryManipulationAdditions)

describe(@"-mtl_dictionaryByAddingEntriesFromDictionary:", ^{
	NSDictionary *dict = @{ @"foo": @"bar", @(5): NSNull.null };

	it(@"should return the same dictionary when adding from an empty dictionary", ^{
		NSDictionary *combined = [dict mtl_dictionaryByAddingEntriesFromDictionary:@{}];
		expect(combined).to(equal(dict));
	});

	it(@"should return the same dictionary when adding from nil", ^{
		NSDictionary *combined = [dict mtl_dictionaryByAddingEntriesFromDictionary:nil];
		expect(combined).to(equal(dict));
	});

	it(@"should add any new keys", ^{
		NSDictionary *combined = [dict mtl_dictionaryByAddingEntriesFromDictionary:@{ @"buzz": @(10), @"baz": NSNull.null }];
		NSDictionary *expected = @{ @"foo": @"bar", @(5): NSNull.null, @"buzz": @(10), @"baz": NSNull.null };
		expect(combined).to(equal(expected));
	});

	it(@"should replace any existing keys", ^{
		NSDictionary *combined = [dict mtl_dictionaryByAddingEntriesFromDictionary:@{ @(5): @(10), @"buzz": @"baz" }];
		NSDictionary *expected = @{ @"foo": @"bar", @(5): @(10), @"buzz": @"baz" };
		expect(combined).to(equal(expected));
	});
});

describe(@"-mtl_dictionaryByRemovingValuesForKeys:", ^{
	NSDictionary *dict = @{ @"foo": @"bar", @(5): NSNull.null };

	it(@"should return the same dictionary when removing keys that don't exist in the receiver", ^{
<<<<<<< HEAD
		NSDictionary *removed = [dict mtl_dictionaryByRemovingValuesForKeys:@[ @"hi"]];
		expect(removed).to.equal(dict);
	});

	it(@"should return the same dictionary when given a nil array of keys", ^{
		NSDictionary *removed = [dict mtl_dictionaryByRemovingValuesForKeys:nil];
		expect(removed).to.equal(dict);
=======
		NSDictionary *removed = [dict mtl_dictionaryByRemovingEntriesWithKeys:[NSSet setWithObject:@"hi"]];
		expect(removed).to(equal(dict));
	});

	it(@"should return the same dictionary when given a nil array of keys", ^{
		NSDictionary *removed = [dict mtl_dictionaryByRemovingEntriesWithKeys:nil];
		expect(removed).to(equal(dict));
>>>>>>> 81ef8e38
	});

	it(@"should remove all the entries for the given keys", ^{
		NSDictionary *removed = [dict mtl_dictionaryByRemovingValuesForKeys:@[ @5 ]];
		NSDictionary *expected = @{ @"foo": @"bar" };
		expect(removed).to(equal(expected));
	});

	it(@"should return an empty dictionary when it removes all its keys", ^{
		NSDictionary *removed = [dict mtl_dictionaryByRemovingValuesForKeys:dict.allKeys];
		NSDictionary *expected = @{};
		expect(removed).to(equal(expected));
	});
});

QuickSpecEnd<|MERGE_RESOLUTION|>--- conflicted
+++ resolved
@@ -42,23 +42,13 @@
 	NSDictionary *dict = @{ @"foo": @"bar", @(5): NSNull.null };
 
 	it(@"should return the same dictionary when removing keys that don't exist in the receiver", ^{
-<<<<<<< HEAD
 		NSDictionary *removed = [dict mtl_dictionaryByRemovingValuesForKeys:@[ @"hi"]];
-		expect(removed).to.equal(dict);
+		expect(removed).to(equal(dict));
 	});
 
 	it(@"should return the same dictionary when given a nil array of keys", ^{
 		NSDictionary *removed = [dict mtl_dictionaryByRemovingValuesForKeys:nil];
-		expect(removed).to.equal(dict);
-=======
-		NSDictionary *removed = [dict mtl_dictionaryByRemovingEntriesWithKeys:[NSSet setWithObject:@"hi"]];
 		expect(removed).to(equal(dict));
-	});
-
-	it(@"should return the same dictionary when given a nil array of keys", ^{
-		NSDictionary *removed = [dict mtl_dictionaryByRemovingEntriesWithKeys:nil];
-		expect(removed).to(equal(dict));
->>>>>>> 81ef8e38
 	});
 
 	it(@"should remove all the entries for the given keys", ^{

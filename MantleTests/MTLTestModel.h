--- conflicted
+++ resolved
@@ -63,7 +63,6 @@
 
 @end
 
-<<<<<<< HEAD
 @interface MTLStorageBehaviorModel : MTLModel
 
 @property (readonly, nonatomic, assign) BOOL primitive;
@@ -72,8 +71,8 @@
 @property (readonly, nonatomic, weak) id weakProperty;
 @property (readonly, nonatomic, strong) id strongProperty;
 
-@property (readonly, nonatomic, strong) id notIvarBacked;
-=======
+@end
+
 @interface MTLBoolModel : MTLModel <MTLJSONSerializing>
 
 @property (nonatomic, assign) BOOL flag;
@@ -83,6 +82,5 @@
 @interface MTLNonPropertyModel : MTLModel <MTLJSONSerializing>
 
 - (NSURL *)homepage;
->>>>>>> de2f2bbc
 
 @end
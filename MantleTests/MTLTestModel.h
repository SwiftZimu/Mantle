--- conflicted
+++ resolved
@@ -70,14 +70,15 @@
 
 @end
 
-<<<<<<< HEAD
 // Conforms to MTLJSONSerializing but does not inherit from the MTLModel class.
 @interface MTLConformingModel : NSObject <MTLJSONSerializing>
 
 - (instancetype)initWithDictionary:(NSDictionary *)dictionaryValue error:(NSError **)error;
 
 @property (nonatomic, copy) NSString *name;
-=======
+
+@end
+
 @interface MTLStorageBehaviorModel : MTLModel
 
 @property (readonly, nonatomic, assign) BOOL primitive;
@@ -85,7 +86,6 @@
 @property (readonly, nonatomic, assign) id assignProperty;
 @property (readonly, nonatomic, weak) id weakProperty;
 @property (readonly, nonatomic, strong) id strongProperty;
->>>>>>> 1a4507e9
 
 @end
 
